--- conflicted
+++ resolved
@@ -82,11 +82,7 @@
 
 a2a = [
   # go/keep-sorted start
-<<<<<<< HEAD
-  "a2a-sdk>=0.2.16;python_version>='3.10'",
-=======
   "a2a-sdk>=0.3.0,<0.4.0;python_version>='3.10'",
->>>>>>> 7f12387e
   # go/keep-sorted end
 ]
 
