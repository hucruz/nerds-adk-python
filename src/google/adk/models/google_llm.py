# Copyright 2025 Google LLC
#
# Licensed under the Apache License, Version 2.0 (the "License");
# you may not use this file except in compliance with the License.
# You may obtain a copy of the License at
#
#     http://www.apache.org/licenses/LICENSE-2.0
#
# Unless required by applicable law or agreed to in writing, software
# distributed under the License is distributed on an "AS IS" BASIS,
# WITHOUT WARRANTIES OR CONDITIONS OF ANY KIND, either express or implied.
# See the License for the specific language governing permissions and
# limitations under the License.


from __future__ import annotations

import contextlib
from functools import cached_property
import logging
import os
import sys
from typing import AsyncGenerator
from typing import cast
from typing import Optional
from typing import TYPE_CHECKING
from typing import Union

from google.genai import Client
from google.genai import types
from google.genai.types import FinishReason
from typing_extensions import override

from .. import version
from ..utils.variant_utils import GoogleLLMVariant
from .base_llm import BaseLlm
from .base_llm_connection import BaseLlmConnection
from .gemini_llm_connection import GeminiLlmConnection
from .llm_response import LlmResponse

if TYPE_CHECKING:
    from .llm_request import LlmRequest

logger = logging.getLogger("google_adk." + __name__)

_NEW_LINE = "\n"
_EXCLUDED_PART_FIELD = {"inline_data": {"data"}}
_AGENT_ENGINE_TELEMETRY_TAG = "remote_reasoning_engine"
_AGENT_ENGINE_TELEMETRY_ENV_VARIABLE_NAME = "GOOGLE_CLOUD_AGENT_ENGINE_ID"


class Gemini(BaseLlm):
    """Integration for Gemini models.

    Attributes:
      model: The name of the Gemini model.
    """

    model: str = "gemini-1.5-flash"

    retry_options: Optional[types.HttpRetryOptions] = None
    """Allow Gemini to retry failed responses.

  Sample:
  ```python
  from google.genai import types

  # ...

  agent = Agent(
    model=Gemini(
      retry_options=types.HttpRetryOptions(initial_delay=1, attempts=2),
    )
  )
  ```
  """

<<<<<<< HEAD
    @staticmethod
    @override
    def supported_models() -> list[str]:
        """Provides the list of supported models.

        Returns:
          A list of supported models.
        """

        return [
            r"gemini-.*",
            # model optimizer pattern
            r"model-optimizer-.*",
            # fine-tuned vertex endpoint pattern
            r"projects\/.+\/locations\/.+\/endpoints\/.+",
            # vertex gemini long name
            r"projects\/.+\/locations\/.+\/publishers\/google\/models\/gemini.+",
        ]

    async def generate_content_async(
        self, llm_request: LlmRequest, stream: bool = False
    ) -> AsyncGenerator[LlmResponse, None]:
        """Sends a request to the Gemini model.

        Args:
          llm_request: LlmRequest, the request to send to the Gemini model.
          stream: bool = False, whether to do streaming call.

        Yields:
          LlmResponse: The model response.
        """
        await self._preprocess_request(llm_request)
        self._maybe_append_user_content(llm_request)
        logger.info(
            "Sending out request, model: %s, backend: %s, stream: %s",
            llm_request.model,
            self._api_backend,
            stream,
=======
  @classmethod
  @override
  def supported_models(cls) -> list[str]:
    """Provides the list of supported models.

    Returns:
      A list of supported models.
    """

    return [
        r'gemini-.*',
        # model optimizer pattern
        r'model-optimizer-.*',
        # fine-tuned vertex endpoint pattern
        r'projects\/.+\/locations\/.+\/endpoints\/.+',
        # vertex gemini long name
        r'projects\/.+\/locations\/.+\/publishers\/google\/models\/gemini.+',
    ]

  async def generate_content_async(
      self, llm_request: LlmRequest, stream: bool = False
  ) -> AsyncGenerator[LlmResponse, None]:
    """Sends a request to the Gemini model.

    Args:
      llm_request: LlmRequest, the request to send to the Gemini model.
      stream: bool = False, whether to do streaming call.

    Yields:
      LlmResponse: The model response.
    """
    await self._preprocess_request(llm_request)
    self._maybe_append_user_content(llm_request)
    logger.info(
        'Sending out request, model: %s, backend: %s, stream: %s',
        llm_request.model,
        self._api_backend,
        stream,
    )
    logger.debug(_build_request_log(llm_request))

    # Always add tracking headers to custom headers given it will override
    # the headers set in the api client constructor to avoid tracking headers
    # being dropped if user provides custom headers or overrides the api client.
    if llm_request.config:
      if not llm_request.config.http_options:
        llm_request.config.http_options = types.HttpOptions()
      llm_request.config.http_options.headers = self._merge_tracking_headers(
          llm_request.config.http_options.headers
      )

    if stream:
      responses = await self.api_client.aio.models.generate_content_stream(
          model=llm_request.model,
          contents=llm_request.contents,
          config=llm_request.config,
      )
      response = None
      thought_text = ''
      text = ''
      usage_metadata = None
      # for sse, similar as bidi (see receive method in gemini_llm_connecton.py),
      # we need to mark those text content as partial and after all partial
      # contents are sent, we send an accumulated event which contains all the
      # previous partial content. The only difference is bidi rely on
      # complete_turn flag to detect end while sse depends on finish_reason.
      async for response in responses:
        logger.debug(_build_response_log(response))
        llm_response = LlmResponse.create(response)
        usage_metadata = llm_response.usage_metadata
        if (
            llm_response.content
            and llm_response.content.parts
            and llm_response.content.parts[0].text
        ):
          part0 = llm_response.content.parts[0]
          if part0.thought:
            thought_text += part0.text
          else:
            text += part0.text
          llm_response.partial = True
        elif (thought_text or text) and (
            not llm_response.content
            or not llm_response.content.parts
            # don't yield the merged text event when receiving audio data
            or not llm_response.content.parts[0].inline_data
        ):
          parts = []
          if thought_text:
            parts.append(types.Part(text=thought_text, thought=True))
          if text:
            parts.append(types.Part.from_text(text=text))
          yield LlmResponse(
              content=types.ModelContent(parts=parts),
              usage_metadata=llm_response.usage_metadata,
          )
          thought_text = ''
          text = ''
        yield llm_response

      # generate an aggregated content at the end regardless the
      # response.candidates[0].finish_reason
      if (text or thought_text) and response and response.candidates:
        parts = []
        if thought_text:
          parts.append(types.Part(text=thought_text, thought=True))
        if text:
          parts.append(types.Part.from_text(text=text))
        yield LlmResponse(
            content=types.ModelContent(parts=parts),
            error_code=None
            if response.candidates[0].finish_reason == FinishReason.STOP
            else response.candidates[0].finish_reason,
            error_message=None
            if response.candidates[0].finish_reason == FinishReason.STOP
            else response.candidates[0].finish_message,
            usage_metadata=usage_metadata,
>>>>>>> 7f12387e
        )
        logger.debug(_build_request_log(llm_request))

        # add tracking headers to custom headers given it will override the headers
        # set in the api client constructor
        if llm_request.config and llm_request.config.http_options:
            if not llm_request.config.http_options.headers:
                llm_request.config.http_options.headers = {}
            llm_request.config.http_options.headers.update(self._tracking_headers)

        if stream:
            responses = await self.api_client.aio.models.generate_content_stream(
                model=llm_request.model,
                contents=llm_request.contents,
                config=llm_request.config,
            )
            response = None
            thought_text = ""
            text = ""
            usage_metadata = None
            # for sse, similar as bidi (see receive method in gemini_llm_connecton.py),
            # we need to mark those text content as partial and after all partial
            # contents are sent, we send an accumulated event which contains all the
            # previous partial content. The only difference is bidi rely on
            # complete_turn flag to detect end while sse depends on finish_reason.
            async for response in responses:
                logger.debug(_build_response_log(response))
                llm_response = LlmResponse.create(response)
                usage_metadata = llm_response.usage_metadata
                if (
                    llm_response.content
                    and llm_response.content.parts
                    and llm_response.content.parts[0].text
                ):
                    part0 = llm_response.content.parts[0]
                    if part0.thought:
                        thought_text += part0.text
                    else:
                        text += part0.text
                    llm_response.partial = True
                elif (thought_text or text) and (
                    not llm_response.content
                    or not llm_response.content.parts
                    # don't yield the merged text event when receiving audio data
                    or not llm_response.content.parts[0].inline_data
                ):
                    parts = []
                    if thought_text:
                        parts.append(types.Part(text=thought_text, thought=True))
                    if text:
                        parts.append(types.Part.from_text(text=text))
                    yield LlmResponse(
                        content=types.ModelContent(parts=parts),
                        usage_metadata=llm_response.usage_metadata,
                    )
                    thought_text = ""
                    text = ""
                yield llm_response

            # generate an aggregated content at the end regardless the
            # response.candidates[0].finish_reason
            if (text or thought_text) and response and response.candidates:
                parts = []
                if thought_text:
                    parts.append(types.Part(text=thought_text, thought=True))
                if text:
                    parts.append(types.Part.from_text(text=text))
                yield LlmResponse(
                    content=types.ModelContent(parts=parts),
                    error_code=None
                    if response.candidates[0].finish_reason == FinishReason.STOP
                    else response.candidates[0].finish_reason,
                    error_message=None
                    if response.candidates[0].finish_reason == FinishReason.STOP
                    else response.candidates[0].finish_message,
                    usage_metadata=usage_metadata,
                )

        else:
            response = await self.api_client.aio.models.generate_content(
                model=llm_request.model,
                contents=llm_request.contents,
                config=llm_request.config,
            )
            logger.info("Response received from the model.")
            logger.debug(_build_response_log(response))
            yield LlmResponse.create(response)

    @cached_property
    def api_client(self) -> Client:
        """Provides the api client.

        Returns:
          The api client.
        """
        return Client(
            http_options=types.HttpOptions(
                headers=self._tracking_headers,
                retry_options=self.retry_options,
            )
        )

    @cached_property
    def _api_backend(self) -> GoogleLLMVariant:
        return (
            GoogleLLMVariant.VERTEX_AI
            if self.api_client.vertexai
            else GoogleLLMVariant.GEMINI_API
        )

    @cached_property
    def _tracking_headers(self) -> dict[str, str]:
        framework_label = f"google-adk/{version.__version__}"
        if os.environ.get(_AGENT_ENGINE_TELEMETRY_ENV_VARIABLE_NAME):
            framework_label = f"{framework_label}+{_AGENT_ENGINE_TELEMETRY_TAG}"
        language_label = "gl-python/" + sys.version.split()[0]
        version_header_value = f"{framework_label} {language_label}"
        tracking_headers = {
            "x-goog-api-client": version_header_value,
            "user-agent": version_header_value,
        }
        return tracking_headers

    @cached_property
    def _live_api_version(self) -> str:
        if self._api_backend == GoogleLLMVariant.VERTEX_AI:
            # use beta version for vertex api
            return "v1beta1"
        else:
            # use v1alpha for using API KEY from Google AI Studio
            return "v1alpha"

    @cached_property
    def _live_api_client(self) -> Client:
        return Client(
            http_options=types.HttpOptions(
                headers=self._tracking_headers, api_version=self._live_api_version
            )
        )

    @contextlib.asynccontextmanager
    async def connect(self, llm_request: LlmRequest) -> BaseLlmConnection:
        """Connects to the Gemini model and returns an llm connection.

        Args:
          llm_request: LlmRequest, the request to send to the Gemini model.

<<<<<<< HEAD
        Yields:
          BaseLlmConnection, the connection to the Gemini model.
        """
        # add tracking headers to custom headers and set api_version given
        # the customized http options will override the one set in the api client
        # constructor
        if (
            llm_request.live_connect_config
            and llm_request.live_connect_config.http_options
        ):
            if not llm_request.live_connect_config.http_options.headers:
                llm_request.live_connect_config.http_options.headers = {}
            llm_request.live_connect_config.http_options.headers.update(
                self._tracking_headers
            )
            llm_request.live_connect_config.http_options.api_version = (
                self._live_api_version
            )

        llm_request.live_connect_config.system_instruction = types.Content(
            role="system",
            parts=[types.Part.from_text(text=llm_request.config.system_instruction)],
        )
        llm_request.live_connect_config.tools = llm_request.config.tools
        async with self._live_api_client.aio.live.connect(
            model=llm_request.model, config=llm_request.live_connect_config
        ) as live_session:
            yield GeminiLlmConnection(live_session)
=======
    Yields:
      BaseLlmConnection, the connection to the Gemini model.
    """
    # add tracking headers to custom headers and set api_version given
    # the customized http options will override the one set in the api client
    # constructor
    if (
        llm_request.live_connect_config
        and llm_request.live_connect_config.http_options
    ):
      if not llm_request.live_connect_config.http_options.headers:
        llm_request.live_connect_config.http_options.headers = {}
      llm_request.live_connect_config.http_options.headers.update(
          self._tracking_headers
      )
      llm_request.live_connect_config.http_options.api_version = (
          self._live_api_version
      )

    llm_request.live_connect_config.system_instruction = types.Content(
        role='system',
        parts=[
            types.Part.from_text(text=llm_request.config.system_instruction)
        ],
    )
    llm_request.live_connect_config.tools = llm_request.config.tools
    logger.info('Connecting to live with llm_request:%s', llm_request)
    async with self._live_api_client.aio.live.connect(
        model=llm_request.model, config=llm_request.live_connect_config
    ) as live_session:
      yield GeminiLlmConnection(live_session)
>>>>>>> 7f12387e

    async def _adapt_computer_use_tool(self, llm_request: LlmRequest) -> None:
        """Adapt the google computer use predefined functions to the adk computer use toolset."""

        from ..tools.computer_use.computer_use_toolset import ComputerUseToolset

        async def convert_wait_to_wait_5_seconds(wait_func):
            async def wait_5_seconds():
                return await wait_func(5)

            return wait_5_seconds

        await ComputerUseToolset.adapt_computer_use_tool(
            "wait", convert_wait_to_wait_5_seconds, llm_request
        )

    async def _preprocess_request(self, llm_request: LlmRequest) -> None:
        if self._api_backend == GoogleLLMVariant.GEMINI_API:
            # Using API key from Google AI Studio to call model doesn't support labels.
            if llm_request.config:
                llm_request.config.labels = None

            if llm_request.contents:
                for content in llm_request.contents:
                    if not content.parts:
                        continue
                    for part in content.parts:
                        _remove_display_name_if_present(part.inline_data)
                        _remove_display_name_if_present(part.file_data)

        # Initialize config if needed
        if llm_request.config and llm_request.config.tools:
            # Check if computer use is configured
            for tool in llm_request.config.tools:
                if (
                    isinstance(tool, (types.Tool, types.ToolDict))
                    and hasattr(tool, "computer_use")
                    and tool.computer_use
                ):
                    llm_request.config.system_instruction = None
                    await self._adapt_computer_use_tool(llm_request)

  def _merge_tracking_headers(self, headers: dict[str, str]) -> dict[str, str]:
    """Merge tracking headers to the given headers."""
    headers = headers or {}
    for key, tracking_header_value in self._tracking_headers.items():
      custom_value = headers.get(key, None)
      if not custom_value:
        headers[key] = tracking_header_value
        continue

      # Merge tracking headers with existing headers and avoid duplicates.
      value_parts = tracking_header_value.split(' ')
      for custom_value_part in custom_value.split(' '):
        if custom_value_part not in value_parts:
          value_parts.append(custom_value_part)
      headers[key] = ' '.join(value_parts)
    return headers


def _build_function_declaration_log(
    func_decl: types.FunctionDeclaration,
) -> str:
    param_str = "{}"
    if func_decl.parameters and func_decl.parameters.properties:
        param_str = str(
            {
                k: v.model_dump(exclude_none=True)
                for k, v in func_decl.parameters.properties.items()
            }
        )
    return_str = ""
    if func_decl.response:
        return_str = "-> " + str(func_decl.response.model_dump(exclude_none=True))
    return f"{func_decl.name}: {param_str} {return_str}"


def _build_request_log(req: LlmRequest) -> str:
    function_decls: list[types.FunctionDeclaration] = cast(
        list[types.FunctionDeclaration],
        req.config.tools[0].function_declarations if req.config.tools else [],
    )
    function_logs = (
        [_build_function_declaration_log(func_decl) for func_decl in function_decls]
        if function_decls
        else []
    )
    contents_logs = [
        content.model_dump_json(
            exclude_none=True,
            exclude={
                "parts": {i: _EXCLUDED_PART_FIELD for i in range(len(content.parts))}
            },
        )
        for content in req.contents
    ]

    return f"""
LLM Request:
-----------------------------------------------------------
System Instruction:
{req.config.system_instruction}
-----------------------------------------------------------
Contents:
{_NEW_LINE.join(contents_logs)}
-----------------------------------------------------------
Functions:
{_NEW_LINE.join(function_logs)}
-----------------------------------------------------------
"""


def _build_response_log(resp: types.GenerateContentResponse) -> str:
    function_calls_text = []
    if function_calls := resp.function_calls:
        for func_call in function_calls:
            function_calls_text.append(
                f"name: {func_call.name}, args: {func_call.args}"
            )
    return f"""
LLM Response:
-----------------------------------------------------------
Text:
{resp.text}
-----------------------------------------------------------
Function calls:
{_NEW_LINE.join(function_calls_text)}
-----------------------------------------------------------
Raw response:
{resp.model_dump_json(exclude_none=True)}
-----------------------------------------------------------
"""


def _remove_display_name_if_present(
    data_obj: Union[types.Blob, types.FileData, None],
):
    """Sets display_name to None for the Gemini API (non-Vertex) backend.

    This backend does not support the display_name parameter for file uploads,
    so it must be removed to prevent request failures.
    """
    if data_obj and data_obj.display_name:
        data_obj.display_name = None<|MERGE_RESOLUTION|>--- conflicted
+++ resolved
@@ -75,11 +75,10 @@
   ```
   """
 
-<<<<<<< HEAD
-    @staticmethod
-    @override
-    def supported_models() -> list[str]:
-        """Provides the list of supported models.
+  @classmethod
+  @override
+  def supported_models(cls) -> list[str]:
+    """Provides the list of supported models.
 
         Returns:
           A list of supported models.
@@ -114,47 +113,8 @@
             llm_request.model,
             self._api_backend,
             stream,
-=======
-  @classmethod
-  @override
-  def supported_models(cls) -> list[str]:
-    """Provides the list of supported models.
-
-    Returns:
-      A list of supported models.
-    """
-
-    return [
-        r'gemini-.*',
-        # model optimizer pattern
-        r'model-optimizer-.*',
-        # fine-tuned vertex endpoint pattern
-        r'projects\/.+\/locations\/.+\/endpoints\/.+',
-        # vertex gemini long name
-        r'projects\/.+\/locations\/.+\/publishers\/google\/models\/gemini.+',
-    ]
-
-  async def generate_content_async(
-      self, llm_request: LlmRequest, stream: bool = False
-  ) -> AsyncGenerator[LlmResponse, None]:
-    """Sends a request to the Gemini model.
-
-    Args:
-      llm_request: LlmRequest, the request to send to the Gemini model.
-      stream: bool = False, whether to do streaming call.
-
-    Yields:
-      LlmResponse: The model response.
-    """
-    await self._preprocess_request(llm_request)
-    self._maybe_append_user_content(llm_request)
-    logger.info(
-        'Sending out request, model: %s, backend: %s, stream: %s',
-        llm_request.model,
-        self._api_backend,
-        stream,
-    )
-    logger.debug(_build_request_log(llm_request))
+        )
+        logger.debug(_build_request_log(llm_request))
 
     # Always add tracking headers to custom headers given it will override
     # the headers set in the api client constructor to avoid tracking headers
@@ -165,83 +125,6 @@
       llm_request.config.http_options.headers = self._merge_tracking_headers(
           llm_request.config.http_options.headers
       )
-
-    if stream:
-      responses = await self.api_client.aio.models.generate_content_stream(
-          model=llm_request.model,
-          contents=llm_request.contents,
-          config=llm_request.config,
-      )
-      response = None
-      thought_text = ''
-      text = ''
-      usage_metadata = None
-      # for sse, similar as bidi (see receive method in gemini_llm_connecton.py),
-      # we need to mark those text content as partial and after all partial
-      # contents are sent, we send an accumulated event which contains all the
-      # previous partial content. The only difference is bidi rely on
-      # complete_turn flag to detect end while sse depends on finish_reason.
-      async for response in responses:
-        logger.debug(_build_response_log(response))
-        llm_response = LlmResponse.create(response)
-        usage_metadata = llm_response.usage_metadata
-        if (
-            llm_response.content
-            and llm_response.content.parts
-            and llm_response.content.parts[0].text
-        ):
-          part0 = llm_response.content.parts[0]
-          if part0.thought:
-            thought_text += part0.text
-          else:
-            text += part0.text
-          llm_response.partial = True
-        elif (thought_text or text) and (
-            not llm_response.content
-            or not llm_response.content.parts
-            # don't yield the merged text event when receiving audio data
-            or not llm_response.content.parts[0].inline_data
-        ):
-          parts = []
-          if thought_text:
-            parts.append(types.Part(text=thought_text, thought=True))
-          if text:
-            parts.append(types.Part.from_text(text=text))
-          yield LlmResponse(
-              content=types.ModelContent(parts=parts),
-              usage_metadata=llm_response.usage_metadata,
-          )
-          thought_text = ''
-          text = ''
-        yield llm_response
-
-      # generate an aggregated content at the end regardless the
-      # response.candidates[0].finish_reason
-      if (text or thought_text) and response and response.candidates:
-        parts = []
-        if thought_text:
-          parts.append(types.Part(text=thought_text, thought=True))
-        if text:
-          parts.append(types.Part.from_text(text=text))
-        yield LlmResponse(
-            content=types.ModelContent(parts=parts),
-            error_code=None
-            if response.candidates[0].finish_reason == FinishReason.STOP
-            else response.candidates[0].finish_reason,
-            error_message=None
-            if response.candidates[0].finish_reason == FinishReason.STOP
-            else response.candidates[0].finish_message,
-            usage_metadata=usage_metadata,
->>>>>>> 7f12387e
-        )
-        logger.debug(_build_request_log(llm_request))
-
-        # add tracking headers to custom headers given it will override the headers
-        # set in the api client constructor
-        if llm_request.config and llm_request.config.http_options:
-            if not llm_request.config.http_options.headers:
-                llm_request.config.http_options.headers = {}
-            llm_request.config.http_options.headers.update(self._tracking_headers)
 
         if stream:
             responses = await self.api_client.aio.models.generate_content_stream(
@@ -380,7 +263,6 @@
         Args:
           llm_request: LlmRequest, the request to send to the Gemini model.
 
-<<<<<<< HEAD
         Yields:
           BaseLlmConnection, the connection to the Gemini model.
         """
@@ -400,35 +282,6 @@
                 self._live_api_version
             )
 
-        llm_request.live_connect_config.system_instruction = types.Content(
-            role="system",
-            parts=[types.Part.from_text(text=llm_request.config.system_instruction)],
-        )
-        llm_request.live_connect_config.tools = llm_request.config.tools
-        async with self._live_api_client.aio.live.connect(
-            model=llm_request.model, config=llm_request.live_connect_config
-        ) as live_session:
-            yield GeminiLlmConnection(live_session)
-=======
-    Yields:
-      BaseLlmConnection, the connection to the Gemini model.
-    """
-    # add tracking headers to custom headers and set api_version given
-    # the customized http options will override the one set in the api client
-    # constructor
-    if (
-        llm_request.live_connect_config
-        and llm_request.live_connect_config.http_options
-    ):
-      if not llm_request.live_connect_config.http_options.headers:
-        llm_request.live_connect_config.http_options.headers = {}
-      llm_request.live_connect_config.http_options.headers.update(
-          self._tracking_headers
-      )
-      llm_request.live_connect_config.http_options.api_version = (
-          self._live_api_version
-      )
-
     llm_request.live_connect_config.system_instruction = types.Content(
         role='system',
         parts=[
@@ -441,7 +294,6 @@
         model=llm_request.model, config=llm_request.live_connect_config
     ) as live_session:
       yield GeminiLlmConnection(live_session)
->>>>>>> 7f12387e
 
     async def _adapt_computer_use_tool(self, llm_request: LlmRequest) -> None:
         """Adapt the google computer use predefined functions to the adk computer use toolset."""
