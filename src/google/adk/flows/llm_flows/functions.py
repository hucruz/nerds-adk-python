# Copyright 2025 Google LLC
#
# Licensed under the Apache License, Version 2.0 (the "License");
# you may not use this file except in compliance with the License.
# You may obtain a copy of the License at
#
#     http://www.apache.org/licenses/LICENSE-2.0
#
# Unless required by applicable law or agreed to in writing, software
# distributed under the License is distributed on an "AS IS" BASIS,
# WITHOUT WARRANTIES OR CONDITIONS OF ANY KIND, either express or implied.
# See the License for the specific language governing permissions and
# limitations under the License.

"""Handles function callings for LLM flow."""

from __future__ import annotations

import asyncio
import inspect
import logging
from typing import Any
from typing import AsyncGenerator
from typing import cast
from typing import Optional
import uuid

from google.genai import types

from ...agents.active_streaming_tool import ActiveStreamingTool
from ...agents.invocation_context import InvocationContext
from ...auth.auth_tool import AuthToolArguments
from ...events.event import Event
from ...events.event_actions import EventActions
from ...telemetry import trace_merged_tool_calls
from ...telemetry import trace_tool_call
from ...telemetry import tracer
from ...tools.base_tool import BaseTool
from ...tools.tool_context import ToolContext

AF_FUNCTION_CALL_ID_PREFIX = "adk-"
REQUEST_EUC_FUNCTION_CALL_NAME = "adk_request_credential"

logger = logging.getLogger("google_adk." + __name__)


def generate_client_function_call_id() -> str:
  return f"{AF_FUNCTION_CALL_ID_PREFIX}{uuid.uuid4()}"


def populate_client_function_call_id(model_response_event: Event) -> None:
  if not model_response_event.get_function_calls():
    return
  for function_call in model_response_event.get_function_calls():
    if not function_call.id:
      function_call.id = generate_client_function_call_id()


def remove_client_function_call_id(content: types.Content) -> None:
  if content and content.parts:
    for part in content.parts:
      if (
          part.function_call
          and part.function_call.id
          and part.function_call.id.startswith(AF_FUNCTION_CALL_ID_PREFIX)
      ):
        part.function_call.id = None
      if (
          part.function_response
          and part.function_response.id
          and part.function_response.id.startswith(AF_FUNCTION_CALL_ID_PREFIX)
      ):
        part.function_response.id = None


def get_long_running_function_calls(
    function_calls: list[types.FunctionCall],
    tools_dict: dict[str, BaseTool],
) -> set[str]:
  long_running_tool_ids = set()
  for function_call in function_calls:
    if (
        function_call.name in tools_dict
        and tools_dict[function_call.name].is_long_running
    ):
      long_running_tool_ids.add(function_call.id)

  return long_running_tool_ids


def generate_auth_event(
    invocation_context: InvocationContext,
    function_response_event: Event,
) -> Optional[Event]:
  if not function_response_event.actions.requested_auth_configs:
    return None
  parts = []
  long_running_tool_ids = set()
  for (
      function_call_id,
      auth_config,
  ) in function_response_event.actions.requested_auth_configs.items():
    request_euc_function_call = types.FunctionCall(
        name=REQUEST_EUC_FUNCTION_CALL_NAME,
        args=AuthToolArguments(
            function_call_id=function_call_id,
            auth_config=auth_config,
        ).model_dump(exclude_none=True, by_alias=True),
    )
    request_euc_function_call.id = generate_client_function_call_id()
    long_running_tool_ids.add(request_euc_function_call.id)
    parts.append(types.Part(function_call=request_euc_function_call))

  return Event(
      invocation_id=invocation_context.invocation_id,
      author=invocation_context.agent.name,
      branch=invocation_context.branch,
      content=types.Content(
          parts=parts, role=function_response_event.content.role
      ),
      long_running_tool_ids=long_running_tool_ids,
  )


async def handle_function_calls_async(
    invocation_context: InvocationContext,
    function_call_event: Event,
    tools_dict: dict[str, BaseTool],
    filters: Optional[set[str]] = None,
) -> Optional[Event]:
  """Calls the functions and returns the function response event."""
  from ...agents.llm_agent import LlmAgent

  agent = invocation_context.agent
  if not isinstance(agent, LlmAgent):
    return

  function_calls = function_call_event.get_function_calls()

  function_response_events: list[Event] = []
  for function_call in function_calls:
    if filters and function_call.id not in filters:
      continue
    tool, tool_context = _get_tool_and_context(
        invocation_context,
        function_call_event,
        function_call,
        tools_dict,
    )

    with tracer.start_as_current_span(f"execute_tool {tool.name}"):
      # do not use "args" as the variable name, because it is a reserved keyword
      # in python debugger.
      function_args = function_call.args or {}

      # Step 1: Check if plugin before_tool_callback overrides the function
      # response.
      function_response = (
          await invocation_context.plugin_manager.run_before_tool_callback(
              tool=tool, tool_args=function_args, tool_context=tool_context
          )
      )

      # Step 2: If no overrides are provided from the plugins, further run the
      # canonical callback.
      if function_response is None:
        for callback in agent.canonical_before_tool_callbacks:
          function_response = callback(
              tool=tool, args=function_args, tool_context=tool_context
          )
          if inspect.isawaitable(function_response):
            function_response = await function_response
          if function_response:
            break

      # Step 3: Otherwise, proceed calling the tool normally.
      if function_response is None:
        try:
          function_response = await __call_tool_async(
              tool, args=function_args, tool_context=tool_context
          )
        except Exception as tool_error:
          error_response = await invocation_context.plugin_manager.run_on_tool_error_callback(
              tool=tool,
              tool_args=function_args,
              tool_context=tool_context,
              error=tool_error,
          )
          if error_response is not None:
            function_response = error_response
          else:
            raise tool_error

      # Step 4: Check if plugin after_tool_callback overrides the function
      # response.
      altered_function_response = (
          await invocation_context.plugin_manager.run_after_tool_callback(
              tool=tool,
              tool_args=function_args,
              tool_context=tool_context,
              result=function_response,
          )
      )

      # Step 5: If no overrides are provided from the plugins, further run the
      # canonical after_tool_callbacks.
      if altered_function_response is None:
        for callback in agent.canonical_after_tool_callbacks:
          altered_function_response = callback(
              tool=tool,
              args=function_args,
              tool_context=tool_context,
              tool_response=function_response,
          )
          if inspect.isawaitable(altered_function_response):
            altered_function_response = await altered_function_response
          if altered_function_response:
            break

      # Step 6: If alternative response exists from after_tool_callback, use it
      # instead of the original function response.
      if altered_function_response is not None:
        function_response = altered_function_response

      if tool.is_long_running:
        # Allow long running function to return None to not provide function
        # response.
        if not function_response:
          continue

      # Builds the function response event.
      function_response_event = __build_response_event(
          tool, function_response, tool_context, invocation_context
      )
      trace_tool_call(
          tool=tool,
          args=function_args,
          function_response_event=function_response_event,
      )
      function_response_events.append(function_response_event)

  if not function_response_events:
    return None
  merged_event = merge_parallel_function_response_events(
      function_response_events
  )

  if len(function_response_events) > 1:
    # this is needed for debug traces of parallel calls
    # individual response with tool.name is traced in __build_response_event
    # (we drop tool.name from span name here as this is merged event)
    with tracer.start_as_current_span("execute_tool (merged)"):
      trace_merged_tool_calls(
          response_event_id=merged_event.id,
          function_response_event=merged_event,
      )
  return merged_event


async def handle_function_calls_live(
    invocation_context: InvocationContext,
    function_call_event: Event,
    tools_dict: dict[str, BaseTool],
) -> Event:
  """Calls the functions and returns the function response event."""
  from ...agents.llm_agent import LlmAgent

  agent = cast(LlmAgent, invocation_context.agent)
  function_calls = function_call_event.get_function_calls()

  function_response_events: list[Event] = []
  for function_call in function_calls:
    tool, tool_context = _get_tool_and_context(
        invocation_context, function_call_event, function_call, tools_dict
    )
    with tracer.start_as_current_span(f"execute_tool {tool.name}"):
      # do not use "args" as the variable name, because it is a reserved keyword
      # in python debugger.
      function_args = function_call.args or {}
      function_response = None

      # Handle before_tool_callbacks - iterate through the canonical callback
      # list
      for callback in agent.canonical_before_tool_callbacks:
        function_response = callback(
            tool=tool, args=function_args, tool_context=tool_context
        )
        if inspect.isawaitable(function_response):
          function_response = await function_response
        if function_response:
          break

      if function_response is None:
        function_response = await _process_function_live_helper(
            tool, tool_context, function_call, function_args, invocation_context
        )

      # Calls after_tool_callback if it exists.
      altered_function_response = None
      for callback in agent.canonical_after_tool_callbacks:
        altered_function_response = callback(
            tool=tool,
            args=function_args,
            tool_context=tool_context,
            tool_response=function_response,
        )
        if inspect.isawaitable(altered_function_response):
          altered_function_response = await altered_function_response
        if altered_function_response:
          break

      if altered_function_response is not None:
        function_response = altered_function_response

      if tool.is_long_running:
        # Allow async function to return None to not provide function response.
        if not function_response:
          continue

      # Builds the function response event.
      function_response_event = __build_response_event(
          tool, function_response, tool_context, invocation_context
      )
      trace_tool_call(
          tool=tool,
          args=function_args,
<<<<<<< HEAD
          response_event_id=function_response_event.id,
=======
>>>>>>> f1889ae4
          function_response_event=function_response_event,
      )
      function_response_events.append(function_response_event)

  if not function_response_events:
    return None
  merged_event = merge_parallel_function_response_events(
      function_response_events
  )
  if len(function_response_events) > 1:
    # this is needed for debug traces of parallel calls
    # individual response with tool.name is traced in __build_response_event
    # (we drop tool.name from span name here as this is merged event)
    with tracer.start_as_current_span("execute_tool (merged)"):
      trace_merged_tool_calls(
          response_event_id=merged_event.id,
          function_response_event=merged_event,
      )
  return merged_event


async def _process_function_live_helper(
    tool, tool_context, function_call, function_args, invocation_context
):
  function_response = None
  # Check if this is a stop_streaming function call
  if (
      function_call.name == "stop_streaming"
      and "function_name" in function_args
  ):
    function_name = function_args["function_name"]
    active_tasks = invocation_context.active_streaming_tools
    if (
        function_name in active_tasks
        and active_tasks[function_name].task
        and not active_tasks[function_name].task.done()
    ):
      task = active_tasks[function_name].task
      task.cancel()
      try:
        # Wait for the task to be cancelled
        await asyncio.wait_for(task, timeout=1.0)
      except (asyncio.CancelledError, asyncio.TimeoutError):
        # Log the specific condition
        if task.cancelled():
          logging.info(f"Task {function_name} was cancelled successfully")
        elif task.done():
          logging.info(f"Task {function_name} completed during cancellation")
        else:
          logging.warning(
              f"Task {function_name} might still be running after"
              " cancellation timeout"
          )
          function_response = {
              "status": f"The task is not cancelled yet for {function_name}."
          }
      if not function_response:
        # Clean up the reference
        active_tasks[function_name].task = None

        function_response = {
            "status": f"Successfully stopped streaming function {function_name}"
        }
    else:
      function_response = {
          "status": f"No active streaming function named {function_name} found"
      }
  elif hasattr(tool, "func") and inspect.isasyncgenfunction(tool.func):
    # for streaming tool use case
    # we require the function to be a async generator function
    async def run_tool_and_update_queue(tool, function_args, tool_context):
      try:
        async for result in __call_tool_live(
            tool=tool,
            args=function_args,
            tool_context=tool_context,
            invocation_context=invocation_context,
        ):
          updated_content = types.Content(
              role="user",
              parts=[
                  types.Part.from_text(
                      text=f"Function {tool.name} returned: {result}"
                  )
              ],
          )
          invocation_context.live_request_queue.send_content(updated_content)
      except asyncio.CancelledError:
        raise  # Re-raise to properly propagate the cancellation

    task = asyncio.create_task(
        run_tool_and_update_queue(tool, function_args, tool_context)
    )
    if invocation_context.active_streaming_tools is None:
      invocation_context.active_streaming_tools = {}
    if tool.name in invocation_context.active_streaming_tools:
      invocation_context.active_streaming_tools[tool.name].task = task
    else:
      invocation_context.active_streaming_tools[tool.name] = (
          ActiveStreamingTool(task=task)
      )
    # Immediately return a pending response.
    # This is required by current live model.
    function_response = {
        "status": (
            "The function is running asynchronously and the results are"
            " pending."
        )
    }
  else:
    function_response = await __call_tool_async(
        tool, args=function_args, tool_context=tool_context
    )
  return function_response


def _get_tool_and_context(
    invocation_context: InvocationContext,
    function_call_event: Event,
    function_call: types.FunctionCall,
    tools_dict: dict[str, BaseTool],
):
  if function_call.name not in tools_dict:
    raise ValueError(
        f"Function {function_call.name} is not found in the tools_dict."
    )

  tool_context = ToolContext(
      invocation_context=invocation_context,
      function_call_id=function_call.id,
  )

  tool = tools_dict[function_call.name]

  return (tool, tool_context)


async def __call_tool_live(
    tool: BaseTool,
    args: dict[str, object],
    tool_context: ToolContext,
    invocation_context: InvocationContext,
) -> AsyncGenerator[Event, None]:
  """Calls the tool asynchronously (awaiting the coroutine)."""
  async for item in tool._call_live(
      args=args,
      tool_context=tool_context,
      invocation_context=invocation_context,
  ):
    yield item


async def __call_tool_async(
    tool: BaseTool,
    args: dict[str, Any],
    tool_context: ToolContext,
) -> Any:
  """Calls the tool."""
  return await tool.run_async(args=args, tool_context=tool_context)


def __build_response_event(
    tool: BaseTool,
    function_result: dict[str, object],
    tool_context: ToolContext,
    invocation_context: InvocationContext,
) -> Event:
  # Specs requires the result to be a dict.
  if not isinstance(function_result, dict):
    function_result = {"result": function_result}

  part_function_response = types.Part.from_function_response(
      name=tool.name, response=function_result
  )
  part_function_response.function_response.id = tool_context.function_call_id

  content = types.Content(
      role="user",
      parts=[part_function_response],
  )

  function_response_event = Event(
      invocation_id=invocation_context.invocation_id,
      author=invocation_context.agent.name,
      content=content,
      actions=tool_context.actions,
      branch=invocation_context.branch,
  )

  return function_response_event


def deep_merge_dicts(d1: dict, d2: dict) -> dict:
  """Recursively merges d2 into d1."""
  for key, value in d2.items():
    if key in d1 and isinstance(d1[key], dict) and isinstance(value, dict):
      d1[key] = deep_merge_dicts(d1[key], value)
    else:
      d1[key] = value
  return d1


def merge_parallel_function_response_events(
    function_response_events: list["Event"],
) -> "Event":
  if not function_response_events:
    raise ValueError("No function response events provided.")

  if len(function_response_events) == 1:
    return function_response_events[0]
  merged_parts = []
  for event in function_response_events:
    if event.content:
      for part in event.content.parts or []:
        merged_parts.append(part)

  # Use the first event as the "base" for common attributes
  base_event = function_response_events[0]

  # Merge actions from all events
  merged_actions_data = {}
  for event in function_response_events:
    if event.actions:
      # Use `by_alias=True` because it converts the model to a dictionary while respecting field aliases, ensuring that the enum fields are correctly handled without creating a duplicate.
      merged_actions_data = deep_merge_dicts(
          merged_actions_data,
          event.actions.model_dump(exclude_none=True, by_alias=True),
      )

  merged_actions = EventActions.model_validate(merged_actions_data)

  # Create the new merged event
  merged_event = Event(
      invocation_id=Event.new_id(),
      author=base_event.author,
      branch=base_event.branch,
      content=types.Content(role="user", parts=merged_parts),
      actions=merged_actions,  # Optionally merge actions if required
  )

  # Use the base_event as the timestamp
  merged_event.timestamp = base_event.timestamp
  return merged_event


def find_matching_function_call(
    events: list[Event],
) -> Optional[Event]:
  """Finds the function call event that matches the function response id of the last event."""
  if not events:
    return None

  last_event = events[-1]
  if (
      last_event.content
      and last_event.content.parts
      and any(part.function_response for part in last_event.content.parts)
  ):

    function_call_id = next(
        part.function_response.id
        for part in last_event.content.parts
        if part.function_response
    )
    for i in range(len(events) - 2, -1, -1):
      event = events[i]
      # looking for the system long running request euc function call
      function_calls = event.get_function_calls()
      if not function_calls:
        continue

      for function_call in function_calls:
        if function_call.id == function_call_id:
          return event
  return None<|MERGE_RESOLUTION|>--- conflicted
+++ resolved
@@ -45,81 +45,79 @@
 
 
 def generate_client_function_call_id() -> str:
-  return f"{AF_FUNCTION_CALL_ID_PREFIX}{uuid.uuid4()}"
+    return f"{AF_FUNCTION_CALL_ID_PREFIX}{uuid.uuid4()}"
 
 
 def populate_client_function_call_id(model_response_event: Event) -> None:
-  if not model_response_event.get_function_calls():
-    return
-  for function_call in model_response_event.get_function_calls():
-    if not function_call.id:
-      function_call.id = generate_client_function_call_id()
+    if not model_response_event.get_function_calls():
+        return
+    for function_call in model_response_event.get_function_calls():
+        if not function_call.id:
+            function_call.id = generate_client_function_call_id()
 
 
 def remove_client_function_call_id(content: types.Content) -> None:
-  if content and content.parts:
-    for part in content.parts:
-      if (
-          part.function_call
-          and part.function_call.id
-          and part.function_call.id.startswith(AF_FUNCTION_CALL_ID_PREFIX)
-      ):
-        part.function_call.id = None
-      if (
-          part.function_response
-          and part.function_response.id
-          and part.function_response.id.startswith(AF_FUNCTION_CALL_ID_PREFIX)
-      ):
-        part.function_response.id = None
+    if content and content.parts:
+        for part in content.parts:
+            if (
+                part.function_call
+                and part.function_call.id
+                and part.function_call.id.startswith(AF_FUNCTION_CALL_ID_PREFIX)
+            ):
+                part.function_call.id = None
+            if (
+                part.function_response
+                and part.function_response.id
+                and part.function_response.id.startswith(AF_FUNCTION_CALL_ID_PREFIX)
+            ):
+                part.function_response.id = None
 
 
 def get_long_running_function_calls(
     function_calls: list[types.FunctionCall],
     tools_dict: dict[str, BaseTool],
 ) -> set[str]:
-  long_running_tool_ids = set()
-  for function_call in function_calls:
-    if (
-        function_call.name in tools_dict
-        and tools_dict[function_call.name].is_long_running
-    ):
-      long_running_tool_ids.add(function_call.id)
-
-  return long_running_tool_ids
+    long_running_tool_ids = set()
+    for function_call in function_calls:
+        if (
+            function_call.name in tools_dict
+            and tools_dict[function_call.name].is_long_running
+        ):
+            long_running_tool_ids.add(function_call.id)
+
+    return long_running_tool_ids
 
 
 def generate_auth_event(
     invocation_context: InvocationContext,
     function_response_event: Event,
 ) -> Optional[Event]:
-  if not function_response_event.actions.requested_auth_configs:
-    return None
-  parts = []
-  long_running_tool_ids = set()
-  for (
-      function_call_id,
-      auth_config,
-  ) in function_response_event.actions.requested_auth_configs.items():
-    request_euc_function_call = types.FunctionCall(
-        name=REQUEST_EUC_FUNCTION_CALL_NAME,
-        args=AuthToolArguments(
-            function_call_id=function_call_id,
-            auth_config=auth_config,
-        ).model_dump(exclude_none=True, by_alias=True),
+    if not function_response_event.actions.requested_auth_configs:
+        return None
+    parts = []
+    long_running_tool_ids = set()
+    for (
+        function_call_id,
+        auth_config,
+    ) in function_response_event.actions.requested_auth_configs.items():
+        request_euc_function_call = types.FunctionCall(
+            name=REQUEST_EUC_FUNCTION_CALL_NAME,
+            args=AuthToolArguments(
+                function_call_id=function_call_id,
+                auth_config=auth_config,
+            ).model_dump(exclude_none=True, by_alias=True),
+        )
+        request_euc_function_call.id = generate_client_function_call_id()
+        long_running_tool_ids.add(request_euc_function_call.id)
+        parts.append(types.Part(function_call=request_euc_function_call))
+
+    return Event(
+        invocation_id=invocation_context.invocation_id,
+        author=invocation_context.agent.name,
+        branch=invocation_context.branch,
+        content=types.Content(parts=parts, role=function_response_event.content.role),
+        long_running_tool_ids=long_running_tool_ids,
     )
-    request_euc_function_call.id = generate_client_function_call_id()
-    long_running_tool_ids.add(request_euc_function_call.id)
-    parts.append(types.Part(function_call=request_euc_function_call))
-
-  return Event(
-      invocation_id=invocation_context.invocation_id,
-      author=invocation_context.agent.name,
-      branch=invocation_context.branch,
-      content=types.Content(
-          parts=parts, role=function_response_event.content.role
-      ),
-      long_running_tool_ids=long_running_tool_ids,
-  )
 
 
 async def handle_function_calls_async(
@@ -128,133 +126,131 @@
     tools_dict: dict[str, BaseTool],
     filters: Optional[set[str]] = None,
 ) -> Optional[Event]:
-  """Calls the functions and returns the function response event."""
-  from ...agents.llm_agent import LlmAgent
-
-  agent = invocation_context.agent
-  if not isinstance(agent, LlmAgent):
-    return
-
-  function_calls = function_call_event.get_function_calls()
-
-  function_response_events: list[Event] = []
-  for function_call in function_calls:
-    if filters and function_call.id not in filters:
-      continue
-    tool, tool_context = _get_tool_and_context(
-        invocation_context,
-        function_call_event,
-        function_call,
-        tools_dict,
-    )
-
-    with tracer.start_as_current_span(f"execute_tool {tool.name}"):
-      # do not use "args" as the variable name, because it is a reserved keyword
-      # in python debugger.
-      function_args = function_call.args or {}
-
-      # Step 1: Check if plugin before_tool_callback overrides the function
-      # response.
-      function_response = (
-          await invocation_context.plugin_manager.run_before_tool_callback(
-              tool=tool, tool_args=function_args, tool_context=tool_context
-          )
-      )
-
-      # Step 2: If no overrides are provided from the plugins, further run the
-      # canonical callback.
-      if function_response is None:
-        for callback in agent.canonical_before_tool_callbacks:
-          function_response = callback(
-              tool=tool, args=function_args, tool_context=tool_context
-          )
-          if inspect.isawaitable(function_response):
-            function_response = await function_response
-          if function_response:
-            break
-
-      # Step 3: Otherwise, proceed calling the tool normally.
-      if function_response is None:
-        try:
-          function_response = await __call_tool_async(
-              tool, args=function_args, tool_context=tool_context
-          )
-        except Exception as tool_error:
-          error_response = await invocation_context.plugin_manager.run_on_tool_error_callback(
-              tool=tool,
-              tool_args=function_args,
-              tool_context=tool_context,
-              error=tool_error,
-          )
-          if error_response is not None:
-            function_response = error_response
-          else:
-            raise tool_error
-
-      # Step 4: Check if plugin after_tool_callback overrides the function
-      # response.
-      altered_function_response = (
-          await invocation_context.plugin_manager.run_after_tool_callback(
-              tool=tool,
-              tool_args=function_args,
-              tool_context=tool_context,
-              result=function_response,
-          )
-      )
-
-      # Step 5: If no overrides are provided from the plugins, further run the
-      # canonical after_tool_callbacks.
-      if altered_function_response is None:
-        for callback in agent.canonical_after_tool_callbacks:
-          altered_function_response = callback(
-              tool=tool,
-              args=function_args,
-              tool_context=tool_context,
-              tool_response=function_response,
-          )
-          if inspect.isawaitable(altered_function_response):
-            altered_function_response = await altered_function_response
-          if altered_function_response:
-            break
-
-      # Step 6: If alternative response exists from after_tool_callback, use it
-      # instead of the original function response.
-      if altered_function_response is not None:
-        function_response = altered_function_response
-
-      if tool.is_long_running:
-        # Allow long running function to return None to not provide function
-        # response.
-        if not function_response:
-          continue
-
-      # Builds the function response event.
-      function_response_event = __build_response_event(
-          tool, function_response, tool_context, invocation_context
-      )
-      trace_tool_call(
-          tool=tool,
-          args=function_args,
-          function_response_event=function_response_event,
-      )
-      function_response_events.append(function_response_event)
-
-  if not function_response_events:
-    return None
-  merged_event = merge_parallel_function_response_events(
-      function_response_events
-  )
-
-  if len(function_response_events) > 1:
-    # this is needed for debug traces of parallel calls
-    # individual response with tool.name is traced in __build_response_event
-    # (we drop tool.name from span name here as this is merged event)
-    with tracer.start_as_current_span("execute_tool (merged)"):
-      trace_merged_tool_calls(
-          response_event_id=merged_event.id,
-          function_response_event=merged_event,
-      )
-  return merged_event
+    """Calls the functions and returns the function response event."""
+    from ...agents.llm_agent import LlmAgent
+
+    agent = invocation_context.agent
+    if not isinstance(agent, LlmAgent):
+        return
+
+    function_calls = function_call_event.get_function_calls()
+
+    function_response_events: list[Event] = []
+    for function_call in function_calls:
+        if filters and function_call.id not in filters:
+            continue
+        tool, tool_context = _get_tool_and_context(
+            invocation_context,
+            function_call_event,
+            function_call,
+            tools_dict,
+        )
+
+        with tracer.start_as_current_span(f"execute_tool {tool.name}"):
+            # do not use "args" as the variable name, because it is a reserved keyword
+            # in python debugger.
+            function_args = function_call.args or {}
+
+            # Step 1: Check if plugin before_tool_callback overrides the function
+            # response.
+            function_response = (
+                await invocation_context.plugin_manager.run_before_tool_callback(
+                    tool=tool, tool_args=function_args, tool_context=tool_context
+                )
+            )
+
+            # Step 2: If no overrides are provided from the plugins, further run the
+            # canonical callback.
+            if function_response is None:
+                for callback in agent.canonical_before_tool_callbacks:
+                    function_response = callback(
+                        tool=tool, args=function_args, tool_context=tool_context
+                    )
+                    if inspect.isawaitable(function_response):
+                        function_response = await function_response
+                    if function_response:
+                        break
+
+            # Step 3: Otherwise, proceed calling the tool normally.
+            if function_response is None:
+                try:
+                    function_response = await __call_tool_async(
+                        tool, args=function_args, tool_context=tool_context
+                    )
+                except Exception as tool_error:
+                    error_response = await invocation_context.plugin_manager.run_on_tool_error_callback(
+                        tool=tool,
+                        tool_args=function_args,
+                        tool_context=tool_context,
+                        error=tool_error,
+                    )
+                    if error_response is not None:
+                        function_response = error_response
+                    else:
+                        raise tool_error
+
+            # Step 4: Check if plugin after_tool_callback overrides the function
+            # response.
+            altered_function_response = (
+                await invocation_context.plugin_manager.run_after_tool_callback(
+                    tool=tool,
+                    tool_args=function_args,
+                    tool_context=tool_context,
+                    result=function_response,
+                )
+            )
+
+            # Step 5: If no overrides are provided from the plugins, further run the
+            # canonical after_tool_callbacks.
+            if altered_function_response is None:
+                for callback in agent.canonical_after_tool_callbacks:
+                    altered_function_response = callback(
+                        tool=tool,
+                        args=function_args,
+                        tool_context=tool_context,
+                        tool_response=function_response,
+                    )
+                    if inspect.isawaitable(altered_function_response):
+                        altered_function_response = await altered_function_response
+                    if altered_function_response:
+                        break
+
+            # Step 6: If alternative response exists from after_tool_callback, use it
+            # instead of the original function response.
+            if altered_function_response is not None:
+                function_response = altered_function_response
+
+            if tool.is_long_running:
+                # Allow long running function to return None to not provide function
+                # response.
+                if not function_response:
+                    continue
+
+            # Builds the function response event.
+            function_response_event = __build_response_event(
+                tool, function_response, tool_context, invocation_context
+            )
+            trace_tool_call(
+                tool=tool,
+                args=function_args,
+                function_response_event=function_response_event,
+            )
+            function_response_events.append(function_response_event)
+
+    if not function_response_events:
+        return None
+    merged_event = merge_parallel_function_response_events(function_response_events)
+
+    if len(function_response_events) > 1:
+        # this is needed for debug traces of parallel calls
+        # individual response with tool.name is traced in __build_response_event
+        # (we drop tool.name from span name here as this is merged event)
+        with tracer.start_as_current_span("execute_tool (merged)"):
+            trace_merged_tool_calls(
+                response_event_id=merged_event.id,
+                function_response_event=merged_event,
+            )
+    return merged_event
 
 
 async def handle_function_calls_live(
@@ -262,186 +258,176 @@
     function_call_event: Event,
     tools_dict: dict[str, BaseTool],
 ) -> Event:
-  """Calls the functions and returns the function response event."""
-  from ...agents.llm_agent import LlmAgent
-
-  agent = cast(LlmAgent, invocation_context.agent)
-  function_calls = function_call_event.get_function_calls()
-
-  function_response_events: list[Event] = []
-  for function_call in function_calls:
-    tool, tool_context = _get_tool_and_context(
-        invocation_context, function_call_event, function_call, tools_dict
-    )
-    with tracer.start_as_current_span(f"execute_tool {tool.name}"):
-      # do not use "args" as the variable name, because it is a reserved keyword
-      # in python debugger.
-      function_args = function_call.args or {}
-      function_response = None
-
-      # Handle before_tool_callbacks - iterate through the canonical callback
-      # list
-      for callback in agent.canonical_before_tool_callbacks:
-        function_response = callback(
-            tool=tool, args=function_args, tool_context=tool_context
-        )
-        if inspect.isawaitable(function_response):
-          function_response = await function_response
-        if function_response:
-          break
-
-      if function_response is None:
-        function_response = await _process_function_live_helper(
-            tool, tool_context, function_call, function_args, invocation_context
-        )
-
-      # Calls after_tool_callback if it exists.
-      altered_function_response = None
-      for callback in agent.canonical_after_tool_callbacks:
-        altered_function_response = callback(
-            tool=tool,
-            args=function_args,
-            tool_context=tool_context,
-            tool_response=function_response,
-        )
-        if inspect.isawaitable(altered_function_response):
-          altered_function_response = await altered_function_response
-        if altered_function_response:
-          break
-
-      if altered_function_response is not None:
-        function_response = altered_function_response
-
-      if tool.is_long_running:
-        # Allow async function to return None to not provide function response.
-        if not function_response:
-          continue
-
-      # Builds the function response event.
-      function_response_event = __build_response_event(
-          tool, function_response, tool_context, invocation_context
-      )
-      trace_tool_call(
-          tool=tool,
-          args=function_args,
-<<<<<<< HEAD
-          response_event_id=function_response_event.id,
-=======
->>>>>>> f1889ae4
-          function_response_event=function_response_event,
-      )
-      function_response_events.append(function_response_event)
-
-  if not function_response_events:
-    return None
-  merged_event = merge_parallel_function_response_events(
-      function_response_events
-  )
-  if len(function_response_events) > 1:
-    # this is needed for debug traces of parallel calls
-    # individual response with tool.name is traced in __build_response_event
-    # (we drop tool.name from span name here as this is merged event)
-    with tracer.start_as_current_span("execute_tool (merged)"):
-      trace_merged_tool_calls(
-          response_event_id=merged_event.id,
-          function_response_event=merged_event,
-      )
-  return merged_event
+    """Calls the functions and returns the function response event."""
+    from ...agents.llm_agent import LlmAgent
+
+    agent = cast(LlmAgent, invocation_context.agent)
+    function_calls = function_call_event.get_function_calls()
+
+    function_response_events: list[Event] = []
+    for function_call in function_calls:
+        tool, tool_context = _get_tool_and_context(
+            invocation_context, function_call_event, function_call, tools_dict
+        )
+        with tracer.start_as_current_span(f"execute_tool {tool.name}"):
+            # do not use "args" as the variable name, because it is a reserved keyword
+            # in python debugger.
+            function_args = function_call.args or {}
+            function_response = None
+
+            # Handle before_tool_callbacks - iterate through the canonical callback
+            # list
+            for callback in agent.canonical_before_tool_callbacks:
+                function_response = callback(
+                    tool=tool, args=function_args, tool_context=tool_context
+                )
+                if inspect.isawaitable(function_response):
+                    function_response = await function_response
+                if function_response:
+                    break
+
+            if function_response is None:
+                function_response = await _process_function_live_helper(
+                    tool, tool_context, function_call, function_args, invocation_context
+                )
+
+            # Calls after_tool_callback if it exists.
+            altered_function_response = None
+            for callback in agent.canonical_after_tool_callbacks:
+                altered_function_response = callback(
+                    tool=tool,
+                    args=function_args,
+                    tool_context=tool_context,
+                    tool_response=function_response,
+                )
+                if inspect.isawaitable(altered_function_response):
+                    altered_function_response = await altered_function_response
+                if altered_function_response:
+                    break
+
+            if altered_function_response is not None:
+                function_response = altered_function_response
+
+            if tool.is_long_running:
+                # Allow async function to return None to not provide function response.
+                if not function_response:
+                    continue
+
+            # Builds the function response event.
+            function_response_event = __build_response_event(
+                tool, function_response, tool_context, invocation_context
+            )
+            trace_tool_call(
+                tool=tool,
+                args=function_args,
+                function_response_event=function_response_event,
+            )
+            function_response_events.append(function_response_event)
+
+    if not function_response_events:
+        return None
+    merged_event = merge_parallel_function_response_events(function_response_events)
+    if len(function_response_events) > 1:
+        # this is needed for debug traces of parallel calls
+        # individual response with tool.name is traced in __build_response_event
+        # (we drop tool.name from span name here as this is merged event)
+        with tracer.start_as_current_span("execute_tool (merged)"):
+            trace_merged_tool_calls(
+                response_event_id=merged_event.id,
+                function_response_event=merged_event,
+            )
+    return merged_event
 
 
 async def _process_function_live_helper(
     tool, tool_context, function_call, function_args, invocation_context
 ):
-  function_response = None
-  # Check if this is a stop_streaming function call
-  if (
-      function_call.name == "stop_streaming"
-      and "function_name" in function_args
-  ):
-    function_name = function_args["function_name"]
-    active_tasks = invocation_context.active_streaming_tools
-    if (
-        function_name in active_tasks
-        and active_tasks[function_name].task
-        and not active_tasks[function_name].task.done()
-    ):
-      task = active_tasks[function_name].task
-      task.cancel()
-      try:
-        # Wait for the task to be cancelled
-        await asyncio.wait_for(task, timeout=1.0)
-      except (asyncio.CancelledError, asyncio.TimeoutError):
-        # Log the specific condition
-        if task.cancelled():
-          logging.info(f"Task {function_name} was cancelled successfully")
-        elif task.done():
-          logging.info(f"Task {function_name} completed during cancellation")
+    function_response = None
+    # Check if this is a stop_streaming function call
+    if function_call.name == "stop_streaming" and "function_name" in function_args:
+        function_name = function_args["function_name"]
+        active_tasks = invocation_context.active_streaming_tools
+        if (
+            function_name in active_tasks
+            and active_tasks[function_name].task
+            and not active_tasks[function_name].task.done()
+        ):
+            task = active_tasks[function_name].task
+            task.cancel()
+            try:
+                # Wait for the task to be cancelled
+                await asyncio.wait_for(task, timeout=1.0)
+            except (asyncio.CancelledError, asyncio.TimeoutError):
+                # Log the specific condition
+                if task.cancelled():
+                    logging.info(f"Task {function_name} was cancelled successfully")
+                elif task.done():
+                    logging.info(f"Task {function_name} completed during cancellation")
+                else:
+                    logging.warning(
+                        f"Task {function_name} might still be running after"
+                        " cancellation timeout"
+                    )
+                    function_response = {
+                        "status": f"The task is not cancelled yet for {function_name}."
+                    }
+            if not function_response:
+                # Clean up the reference
+                active_tasks[function_name].task = None
+
+                function_response = {
+                    "status": f"Successfully stopped streaming function {function_name}"
+                }
         else:
-          logging.warning(
-              f"Task {function_name} might still be running after"
-              " cancellation timeout"
-          )
-          function_response = {
-              "status": f"The task is not cancelled yet for {function_name}."
-          }
-      if not function_response:
-        # Clean up the reference
-        active_tasks[function_name].task = None
-
+            function_response = {
+                "status": f"No active streaming function named {function_name} found"
+            }
+    elif hasattr(tool, "func") and inspect.isasyncgenfunction(tool.func):
+        # for streaming tool use case
+        # we require the function to be a async generator function
+        async def run_tool_and_update_queue(tool, function_args, tool_context):
+            try:
+                async for result in __call_tool_live(
+                    tool=tool,
+                    args=function_args,
+                    tool_context=tool_context,
+                    invocation_context=invocation_context,
+                ):
+                    updated_content = types.Content(
+                        role="user",
+                        parts=[
+                            types.Part.from_text(
+                                text=f"Function {tool.name} returned: {result}"
+                            )
+                        ],
+                    )
+                    invocation_context.live_request_queue.send_content(updated_content)
+            except asyncio.CancelledError:
+                raise  # Re-raise to properly propagate the cancellation
+
+        task = asyncio.create_task(
+            run_tool_and_update_queue(tool, function_args, tool_context)
+        )
+        if invocation_context.active_streaming_tools is None:
+            invocation_context.active_streaming_tools = {}
+        if tool.name in invocation_context.active_streaming_tools:
+            invocation_context.active_streaming_tools[tool.name].task = task
+        else:
+            invocation_context.active_streaming_tools[tool.name] = ActiveStreamingTool(
+                task=task
+            )
+        # Immediately return a pending response.
+        # This is required by current live model.
         function_response = {
-            "status": f"Successfully stopped streaming function {function_name}"
+            "status": (
+                "The function is running asynchronously and the results are pending."
+            )
         }
     else:
-      function_response = {
-          "status": f"No active streaming function named {function_name} found"
-      }
-  elif hasattr(tool, "func") and inspect.isasyncgenfunction(tool.func):
-    # for streaming tool use case
-    # we require the function to be a async generator function
-    async def run_tool_and_update_queue(tool, function_args, tool_context):
-      try:
-        async for result in __call_tool_live(
-            tool=tool,
-            args=function_args,
-            tool_context=tool_context,
-            invocation_context=invocation_context,
-        ):
-          updated_content = types.Content(
-              role="user",
-              parts=[
-                  types.Part.from_text(
-                      text=f"Function {tool.name} returned: {result}"
-                  )
-              ],
-          )
-          invocation_context.live_request_queue.send_content(updated_content)
-      except asyncio.CancelledError:
-        raise  # Re-raise to properly propagate the cancellation
-
-    task = asyncio.create_task(
-        run_tool_and_update_queue(tool, function_args, tool_context)
-    )
-    if invocation_context.active_streaming_tools is None:
-      invocation_context.active_streaming_tools = {}
-    if tool.name in invocation_context.active_streaming_tools:
-      invocation_context.active_streaming_tools[tool.name].task = task
-    else:
-      invocation_context.active_streaming_tools[tool.name] = (
-          ActiveStreamingTool(task=task)
-      )
-    # Immediately return a pending response.
-    # This is required by current live model.
-    function_response = {
-        "status": (
-            "The function is running asynchronously and the results are"
-            " pending."
-        )
-    }
-  else:
-    function_response = await __call_tool_async(
-        tool, args=function_args, tool_context=tool_context
-    )
-  return function_response
+        function_response = await __call_tool_async(
+            tool, args=function_args, tool_context=tool_context
+        )
+    return function_response
 
 
 def _get_tool_and_context(
@@ -450,19 +436,19 @@
     function_call: types.FunctionCall,
     tools_dict: dict[str, BaseTool],
 ):
-  if function_call.name not in tools_dict:
-    raise ValueError(
-        f"Function {function_call.name} is not found in the tools_dict."
+    if function_call.name not in tools_dict:
+        raise ValueError(
+            f"Function {function_call.name} is not found in the tools_dict."
+        )
+
+    tool_context = ToolContext(
+        invocation_context=invocation_context,
+        function_call_id=function_call.id,
     )
 
-  tool_context = ToolContext(
-      invocation_context=invocation_context,
-      function_call_id=function_call.id,
-  )
-
-  tool = tools_dict[function_call.name]
-
-  return (tool, tool_context)
+    tool = tools_dict[function_call.name]
+
+    return (tool, tool_context)
 
 
 async def __call_tool_live(
@@ -471,13 +457,13 @@
     tool_context: ToolContext,
     invocation_context: InvocationContext,
 ) -> AsyncGenerator[Event, None]:
-  """Calls the tool asynchronously (awaiting the coroutine)."""
-  async for item in tool._call_live(
-      args=args,
-      tool_context=tool_context,
-      invocation_context=invocation_context,
-  ):
-    yield item
+    """Calls the tool asynchronously (awaiting the coroutine)."""
+    async for item in tool._call_live(
+        args=args,
+        tool_context=tool_context,
+        invocation_context=invocation_context,
+    ):
+        yield item
 
 
 async def __call_tool_async(
@@ -485,8 +471,8 @@
     args: dict[str, Any],
     tool_context: ToolContext,
 ) -> Any:
-  """Calls the tool."""
-  return await tool.run_async(args=args, tool_context=tool_context)
+    """Calls the tool."""
+    return await tool.run_async(args=args, tool_context=tool_context)
 
 
 def __build_response_event(
@@ -495,111 +481,110 @@
     tool_context: ToolContext,
     invocation_context: InvocationContext,
 ) -> Event:
-  # Specs requires the result to be a dict.
-  if not isinstance(function_result, dict):
-    function_result = {"result": function_result}
-
-  part_function_response = types.Part.from_function_response(
-      name=tool.name, response=function_result
-  )
-  part_function_response.function_response.id = tool_context.function_call_id
-
-  content = types.Content(
-      role="user",
-      parts=[part_function_response],
-  )
-
-  function_response_event = Event(
-      invocation_id=invocation_context.invocation_id,
-      author=invocation_context.agent.name,
-      content=content,
-      actions=tool_context.actions,
-      branch=invocation_context.branch,
-  )
-
-  return function_response_event
+    # Specs requires the result to be a dict.
+    if not isinstance(function_result, dict):
+        function_result = {"result": function_result}
+
+    part_function_response = types.Part.from_function_response(
+        name=tool.name, response=function_result
+    )
+    part_function_response.function_response.id = tool_context.function_call_id
+
+    content = types.Content(
+        role="user",
+        parts=[part_function_response],
+    )
+
+    function_response_event = Event(
+        invocation_id=invocation_context.invocation_id,
+        author=invocation_context.agent.name,
+        content=content,
+        actions=tool_context.actions,
+        branch=invocation_context.branch,
+    )
+
+    return function_response_event
 
 
 def deep_merge_dicts(d1: dict, d2: dict) -> dict:
-  """Recursively merges d2 into d1."""
-  for key, value in d2.items():
-    if key in d1 and isinstance(d1[key], dict) and isinstance(value, dict):
-      d1[key] = deep_merge_dicts(d1[key], value)
-    else:
-      d1[key] = value
-  return d1
+    """Recursively merges d2 into d1."""
+    for key, value in d2.items():
+        if key in d1 and isinstance(d1[key], dict) and isinstance(value, dict):
+            d1[key] = deep_merge_dicts(d1[key], value)
+        else:
+            d1[key] = value
+    return d1
 
 
 def merge_parallel_function_response_events(
     function_response_events: list["Event"],
 ) -> "Event":
-  if not function_response_events:
-    raise ValueError("No function response events provided.")
-
-  if len(function_response_events) == 1:
-    return function_response_events[0]
-  merged_parts = []
-  for event in function_response_events:
-    if event.content:
-      for part in event.content.parts or []:
-        merged_parts.append(part)
-
-  # Use the first event as the "base" for common attributes
-  base_event = function_response_events[0]
-
-  # Merge actions from all events
-  merged_actions_data = {}
-  for event in function_response_events:
-    if event.actions:
-      # Use `by_alias=True` because it converts the model to a dictionary while respecting field aliases, ensuring that the enum fields are correctly handled without creating a duplicate.
-      merged_actions_data = deep_merge_dicts(
-          merged_actions_data,
-          event.actions.model_dump(exclude_none=True, by_alias=True),
-      )
-
-  merged_actions = EventActions.model_validate(merged_actions_data)
-
-  # Create the new merged event
-  merged_event = Event(
-      invocation_id=Event.new_id(),
-      author=base_event.author,
-      branch=base_event.branch,
-      content=types.Content(role="user", parts=merged_parts),
-      actions=merged_actions,  # Optionally merge actions if required
-  )
-
-  # Use the base_event as the timestamp
-  merged_event.timestamp = base_event.timestamp
-  return merged_event
+    if not function_response_events:
+        raise ValueError("No function response events provided.")
+
+    if len(function_response_events) == 1:
+        return function_response_events[0]
+    merged_parts = []
+    for event in function_response_events:
+        if event.content:
+            for part in event.content.parts or []:
+                merged_parts.append(part)
+
+    # Use the first event as the "base" for common attributes
+    base_event = function_response_events[0]
+
+    # Merge actions from all events
+    merged_actions_data = {}
+    for event in function_response_events:
+        if event.actions:
+            # Use `by_alias=True` because it converts the model to a dictionary while respecting field aliases, ensuring that the enum fields are correctly handled without creating a duplicate.
+            merged_actions_data = deep_merge_dicts(
+                merged_actions_data,
+                event.actions.model_dump(exclude_none=True, by_alias=True),
+            )
+
+    merged_actions = EventActions.model_validate(merged_actions_data)
+
+    # Create the new merged event
+    merged_event = Event(
+        invocation_id=Event.new_id(),
+        author=base_event.author,
+        branch=base_event.branch,
+        content=types.Content(role="user", parts=merged_parts),
+        actions=merged_actions,  # Optionally merge actions if required
+    )
+
+    # Use the base_event as the timestamp
+    merged_event.timestamp = base_event.timestamp
+    return merged_event
 
 
 def find_matching_function_call(
     events: list[Event],
 ) -> Optional[Event]:
-  """Finds the function call event that matches the function response id of the last event."""
-  if not events:
-    return None
-
-  last_event = events[-1]
-  if (
-      last_event.content
-      and last_event.content.parts
-      and any(part.function_response for part in last_event.content.parts)
-  ):
-
-    function_call_id = next(
-        part.function_response.id
-        for part in last_event.content.parts
-        if part.function_response
-    )
-    for i in range(len(events) - 2, -1, -1):
-      event = events[i]
-      # looking for the system long running request euc function call
-      function_calls = event.get_function_calls()
-      if not function_calls:
-        continue
-
-      for function_call in function_calls:
-        if function_call.id == function_call_id:
-          return event
-  return None+    """Finds the function call event that matches the function response id of the last event."""
+    if not events:
+        return None
+
+    last_event = events[-1]
+    if (
+        last_event.content
+        and last_event.content.parts
+        and any(part.function_response for part in last_event.content.parts)
+    ):
+        function_call_id = next(
+            part.function_response.id
+            for part in last_event.content.parts
+            if part.function_response
+        )
+        for i in range(len(events) - 2, -1, -1):
+            event = events[i]
+            # looking for the system long running request euc function call
+            function_calls = event.get_function_calls()
+            if not function_calls:
+                continue
+
+            for function_call in function_calls:
+                if function_call.id == function_call_id:
+                    return event
+    return None