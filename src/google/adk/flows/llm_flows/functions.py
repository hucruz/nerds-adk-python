--- conflicted
+++ resolved
@@ -41,16 +41,11 @@
 from ...tools.base_tool import BaseTool
 from ...tools.tool_context import ToolContext
 
-<<<<<<< HEAD
-AF_FUNCTION_CALL_ID_PREFIX = "adk-"
-REQUEST_EUC_FUNCTION_CALL_NAME = "adk_request_credential"
-=======
 if TYPE_CHECKING:
   from ...agents.llm_agent import LlmAgent
 
 AF_FUNCTION_CALL_ID_PREFIX = 'adk-'
 REQUEST_EUC_FUNCTION_CALL_NAME = 'adk_request_credential'
->>>>>>> 7f12387e
 
 logger = logging.getLogger("google_adk." + __name__)
 
@@ -137,141 +132,14 @@
     tools_dict: dict[str, BaseTool],
     filters: Optional[set[str]] = None,
 ) -> Optional[Event]:
-<<<<<<< HEAD
     """Calls the functions and returns the function response event."""
     from ...agents.llm_agent import LlmAgent
-
-    agent = invocation_context.agent
-    if not isinstance(agent, LlmAgent):
-        return
-
-    function_calls = function_call_event.get_function_calls()
-
-    function_response_events: list[Event] = []
-    for function_call in function_calls:
-        if filters and function_call.id not in filters:
-            continue
-        tool, tool_context = _get_tool_and_context(
-            invocation_context,
-            function_call_event,
-            function_call,
-            tools_dict,
-        )
-
-        with tracer.start_as_current_span(f"execute_tool {tool.name}"):
-            # do not use "args" as the variable name, because it is a reserved keyword
-            # in python debugger.
-            function_args = function_call.args or {}
-
-            # Step 1: Check if plugin before_tool_callback overrides the function
-            # response.
-            function_response = (
-                await invocation_context.plugin_manager.run_before_tool_callback(
-                    tool=tool, tool_args=function_args, tool_context=tool_context
-                )
-            )
-
-            # Step 2: If no overrides are provided from the plugins, further run the
-            # canonical callback.
-            if function_response is None:
-                for callback in agent.canonical_before_tool_callbacks:
-                    function_response = callback(
-                        tool=tool, args=function_args, tool_context=tool_context
-                    )
-                    if inspect.isawaitable(function_response):
-                        function_response = await function_response
-                    if function_response:
-                        break
-
-            # Step 3: Otherwise, proceed calling the tool normally.
-            if function_response is None:
-                try:
-                    function_response = await __call_tool_async(
-                        tool, args=function_args, tool_context=tool_context
-                    )
-                except Exception as tool_error:
-                    error_response = await invocation_context.plugin_manager.run_on_tool_error_callback(
-                        tool=tool,
-                        tool_args=function_args,
-                        tool_context=tool_context,
-                        error=tool_error,
-                    )
-                    if error_response is not None:
-                        function_response = error_response
-                    else:
-                        raise tool_error
-
-            # Step 4: Check if plugin after_tool_callback overrides the function
-            # response.
-            altered_function_response = (
-                await invocation_context.plugin_manager.run_after_tool_callback(
-                    tool=tool,
-                    tool_args=function_args,
-                    tool_context=tool_context,
-                    result=function_response,
-                )
-            )
-
-            # Step 5: If no overrides are provided from the plugins, further run the
-            # canonical after_tool_callbacks.
-            if altered_function_response is None:
-                for callback in agent.canonical_after_tool_callbacks:
-                    altered_function_response = callback(
-                        tool=tool,
-                        args=function_args,
-                        tool_context=tool_context,
-                        tool_response=function_response,
-                    )
-                    if inspect.isawaitable(altered_function_response):
-                        altered_function_response = await altered_function_response
-                    if altered_function_response:
-                        break
-
-            # Step 6: If alternative response exists from after_tool_callback, use it
-            # instead of the original function response.
-            if altered_function_response is not None:
-                function_response = altered_function_response
-
-            if tool.is_long_running:
-                # Allow long running function to return None to not provide function
-                # response.
-                if not function_response:
-                    continue
-
-            # Builds the function response event.
-            function_response_event = __build_response_event(
-                tool, function_response, tool_context, invocation_context
-            )
-            trace_tool_call(
-                tool=tool,
-                args=function_args,
-                function_response_event=function_response_event,
-            )
-            function_response_events.append(function_response_event)
-
-    if not function_response_events:
-        return None
-    merged_event = merge_parallel_function_response_events(function_response_events)
-
-    if len(function_response_events) > 1:
-        # this is needed for debug traces of parallel calls
-        # individual response with tool.name is traced in __build_response_event
-        # (we drop tool.name from span name here as this is merged event)
-        with tracer.start_as_current_span("execute_tool (merged)"):
-            trace_merged_tool_calls(
-                response_event_id=merged_event.id,
-                function_response_event=merged_event,
-            )
-    return merged_event
-=======
-  """Calls the functions and returns the function response event."""
-  from ...agents.llm_agent import LlmAgent
 
   agent = invocation_context.agent
   if not isinstance(agent, LlmAgent):
     return None
 
-  function_calls = function_call_event.get_function_calls()
+    function_calls = function_call_event.get_function_calls()
 
   # Filter function calls
   filtered_calls = [
@@ -319,95 +187,12 @@
           function_response_event=merged_event,
       )
   return merged_event
->>>>>>> 7f12387e
 
 
 async def _execute_single_function_call_async(
     invocation_context: InvocationContext,
     function_call: types.FunctionCall,
     tools_dict: dict[str, BaseTool],
-<<<<<<< HEAD
-) -> Event:
-    """Calls the functions and returns the function response event."""
-    from ...agents.llm_agent import LlmAgent
-
-    agent = cast(LlmAgent, invocation_context.agent)
-    function_calls = function_call_event.get_function_calls()
-
-    function_response_events: list[Event] = []
-    for function_call in function_calls:
-        tool, tool_context = _get_tool_and_context(
-            invocation_context, function_call_event, function_call, tools_dict
-        )
-        with tracer.start_as_current_span(f"execute_tool {tool.name}"):
-            # do not use "args" as the variable name, because it is a reserved keyword
-            # in python debugger.
-            function_args = function_call.args or {}
-            function_response = None
-
-            # Handle before_tool_callbacks - iterate through the canonical callback
-            # list
-            for callback in agent.canonical_before_tool_callbacks:
-                function_response = callback(
-                    tool=tool, args=function_args, tool_context=tool_context
-                )
-                if inspect.isawaitable(function_response):
-                    function_response = await function_response
-                if function_response:
-                    break
-
-            if function_response is None:
-                function_response = await _process_function_live_helper(
-                    tool, tool_context, function_call, function_args, invocation_context
-                )
-
-            # Calls after_tool_callback if it exists.
-            altered_function_response = None
-            for callback in agent.canonical_after_tool_callbacks:
-                altered_function_response = callback(
-                    tool=tool,
-                    args=function_args,
-                    tool_context=tool_context,
-                    tool_response=function_response,
-                )
-                if inspect.isawaitable(altered_function_response):
-                    altered_function_response = await altered_function_response
-                if altered_function_response:
-                    break
-
-            if altered_function_response is not None:
-                function_response = altered_function_response
-
-            if tool.is_long_running:
-                # Allow async function to return None to not provide function response.
-                if not function_response:
-                    continue
-
-            # Builds the function response event.
-            function_response_event = __build_response_event(
-                tool, function_response, tool_context, invocation_context
-            )
-            trace_tool_call(
-                tool=tool,
-                args=function_args,
-                function_response_event=function_response_event,
-            )
-            function_response_events.append(function_response_event)
-
-    if not function_response_events:
-        return None
-    merged_event = merge_parallel_function_response_events(function_response_events)
-    if len(function_response_events) > 1:
-        # this is needed for debug traces of parallel calls
-        # individual response with tool.name is traced in __build_response_event
-        # (we drop tool.name from span name here as this is merged event)
-        with tracer.start_as_current_span("execute_tool (merged)"):
-            trace_merged_tool_calls(
-                response_event_id=merged_event.id,
-                function_response_event=merged_event,
-            )
-    return merged_event
-=======
     agent: LlmAgent,
 ) -> Optional[Event]:
   """Execute a single function call with thread safety for state modifications."""
@@ -573,7 +358,6 @@
           function_response_event=merged_event,
       )
   return merged_event
->>>>>>> 7f12387e
 
 
 async def _execute_single_function_call_live(
@@ -663,39 +447,53 @@
     invocation_context,
     streaming_lock: asyncio.Lock,
 ):
-<<<<<<< HEAD
-    function_response = None
-    # Check if this is a stop_streaming function call
-    if function_call.name == "stop_streaming" and "function_name" in function_args:
-        function_name = function_args["function_name"]
-        active_tasks = invocation_context.active_streaming_tools
-        if (
-            function_name in active_tasks
-            and active_tasks[function_name].task
-            and not active_tasks[function_name].task.done()
-        ):
-            task = active_tasks[function_name].task
-            task.cancel()
-            try:
-                # Wait for the task to be cancelled
-                await asyncio.wait_for(task, timeout=1.0)
-            except (asyncio.CancelledError, asyncio.TimeoutError):
-                # Log the specific condition
-                if task.cancelled():
-                    logging.info(f"Task {function_name} was cancelled successfully")
-                elif task.done():
-                    logging.info(f"Task {function_name} completed during cancellation")
-                else:
-                    logging.warning(
-                        f"Task {function_name} might still be running after"
-                        " cancellation timeout"
-                    )
-                    function_response = {
-                        "status": f"The task is not cancelled yet for {function_name}."
-                    }
-            if not function_response:
-                # Clean up the reference
-                active_tasks[function_name].task = None
+  function_response = None
+  # Check if this is a stop_streaming function call
+  if (
+      function_call.name == 'stop_streaming'
+      and 'function_name' in function_args
+  ):
+    function_name = function_args['function_name']
+    # Thread-safe access to active_streaming_tools
+    async with streaming_lock:
+      active_tasks = invocation_context.active_streaming_tools
+      if (
+          active_tasks
+          and function_name in active_tasks
+          and active_tasks[function_name].task
+          and not active_tasks[function_name].task.done()
+      ):
+        task = active_tasks[function_name].task
+      else:
+        task = None
+
+    if task:
+      task.cancel()
+      try:
+        # Wait for the task to be cancelled
+        await asyncio.wait_for(task, timeout=1.0)
+      except (asyncio.CancelledError, asyncio.TimeoutError):
+        # Log the specific condition
+        if task.cancelled():
+          logging.info('Task %s was cancelled successfully', function_name)
+        elif task.done():
+          logging.info('Task %s completed during cancellation', function_name)
+        else:
+          logging.warning(
+              'Task %s might still be running after cancellation timeout',
+              function_name,
+          )
+          function_response = {
+              'status': f'The task is not cancelled yet for {function_name}.'
+          }
+      if not function_response:
+        # Clean up the reference under lock
+        async with streaming_lock:
+          if (
+              invocation_context.active_streaming_tools
+              and function_name in invocation_context.active_streaming_tools
+          ):
+            invocation_context.active_streaming_tools[function_name].task = None
 
                 function_response = {
                     "status": f"Successfully stopped streaming function {function_name}"
@@ -727,105 +525,6 @@
             except asyncio.CancelledError:
                 raise  # Re-raise to properly propagate the cancellation
 
-        task = asyncio.create_task(
-            run_tool_and_update_queue(tool, function_args, tool_context)
-        )
-        if invocation_context.active_streaming_tools is None:
-            invocation_context.active_streaming_tools = {}
-        if tool.name in invocation_context.active_streaming_tools:
-            invocation_context.active_streaming_tools[tool.name].task = task
-        else:
-            invocation_context.active_streaming_tools[tool.name] = ActiveStreamingTool(
-                task=task
-            )
-        # Immediately return a pending response.
-        # This is required by current live model.
-=======
-  function_response = None
-  # Check if this is a stop_streaming function call
-  if (
-      function_call.name == 'stop_streaming'
-      and 'function_name' in function_args
-  ):
-    function_name = function_args['function_name']
-    # Thread-safe access to active_streaming_tools
-    async with streaming_lock:
-      active_tasks = invocation_context.active_streaming_tools
-      if (
-          active_tasks
-          and function_name in active_tasks
-          and active_tasks[function_name].task
-          and not active_tasks[function_name].task.done()
-      ):
-        task = active_tasks[function_name].task
-      else:
-        task = None
-
-    if task:
-      task.cancel()
-      try:
-        # Wait for the task to be cancelled
-        await asyncio.wait_for(task, timeout=1.0)
-      except (asyncio.CancelledError, asyncio.TimeoutError):
-        # Log the specific condition
-        if task.cancelled():
-          logging.info('Task %s was cancelled successfully', function_name)
-        elif task.done():
-          logging.info('Task %s completed during cancellation', function_name)
-        else:
-          logging.warning(
-              'Task %s might still be running after cancellation timeout',
-              function_name,
-          )
-          function_response = {
-              'status': f'The task is not cancelled yet for {function_name}.'
-          }
-      if not function_response:
-        # Clean up the reference under lock
-        async with streaming_lock:
-          if (
-              invocation_context.active_streaming_tools
-              and function_name in invocation_context.active_streaming_tools
-          ):
-            invocation_context.active_streaming_tools[function_name].task = None
-
->>>>>>> 7f12387e
-        function_response = {
-            "status": (
-                "The function is running asynchronously and the results are pending."
-            )
-        }
-    else:
-<<<<<<< HEAD
-        function_response = await __call_tool_async(
-            tool, args=function_args, tool_context=tool_context
-=======
-      function_response = {
-          'status': f'No active streaming function named {function_name} found'
-      }
-  elif hasattr(tool, 'func') and inspect.isasyncgenfunction(tool.func):
-    # for streaming tool use case
-    # we require the function to be a async generator function
-    async def run_tool_and_update_queue(tool, function_args, tool_context):
-      try:
-        async for result in __call_tool_live(
-            tool=tool,
-            args=function_args,
-            tool_context=tool_context,
-            invocation_context=invocation_context,
-        ):
-          updated_content = types.Content(
-              role='user',
-              parts=[
-                  types.Part.from_text(
-                      text=f'Function {tool.name} returned: {result}'
-                  )
-              ],
-          )
-          invocation_context.live_request_queue.send_content(updated_content)
-      except asyncio.CancelledError:
-        raise  # Re-raise to properly propagate the cancellation
-
     task = asyncio.create_task(
         run_tool_and_update_queue(tool, function_args, tool_context)
     )
@@ -848,9 +547,13 @@
         'status': (
             'The function is running asynchronously and the results are'
             ' pending.'
->>>>>>> 7f12387e
-        )
-    return function_response
+        )
+    }
+  else:
+    function_response = await __call_tool_async(
+        tool, args=function_args, tool_context=tool_context
+    )
+  return function_response
 
 
 def _get_tool_and_context(
@@ -939,7 +642,6 @@
 
 
 def merge_parallel_function_response_events(
-<<<<<<< HEAD
     function_response_events: list["Event"],
 ) -> "Event":
     if not function_response_events:
@@ -955,47 +657,6 @@
 
     # Use the first event as the "base" for common attributes
     base_event = function_response_events[0]
-
-    # Merge actions from all events
-    merged_actions_data = {}
-    for event in function_response_events:
-        if event.actions:
-            # Use `by_alias=True` because it converts the model to a dictionary while respecting field aliases, ensuring that the enum fields are correctly handled without creating a duplicate.
-            merged_actions_data = deep_merge_dicts(
-                merged_actions_data,
-                event.actions.model_dump(exclude_none=True, by_alias=True),
-            )
-
-    merged_actions = EventActions.model_validate(merged_actions_data)
-
-    # Create the new merged event
-    merged_event = Event(
-        invocation_id=Event.new_id(),
-        author=base_event.author,
-        branch=base_event.branch,
-        content=types.Content(role="user", parts=merged_parts),
-        actions=merged_actions,  # Optionally merge actions if required
-    )
-
-    # Use the base_event as the timestamp
-    merged_event.timestamp = base_event.timestamp
-    return merged_event
-=======
-    function_response_events: list['Event'],
-) -> 'Event':
-  if not function_response_events:
-    raise ValueError('No function response events provided.')
-
-  if len(function_response_events) == 1:
-    return function_response_events[0]
-  merged_parts = []
-  for event in function_response_events:
-    if event.content:
-      for part in event.content.parts or []:
-        merged_parts.append(part)
-
-  # Use the first event as the "base" for common attributes
-  base_event = function_response_events[0]
 
   # Merge actions from all events
   merged_actions_data: dict[str, Any] = {}
@@ -1007,21 +668,20 @@
           event.actions.model_dump(exclude_none=True, by_alias=True),
       )
 
-  merged_actions = EventActions.model_validate(merged_actions_data)
-
-  # Create the new merged event
-  merged_event = Event(
-      invocation_id=Event.new_id(),
-      author=base_event.author,
-      branch=base_event.branch,
-      content=types.Content(role='user', parts=merged_parts),
-      actions=merged_actions,  # Optionally merge actions if required
-  )
-
-  # Use the base_event as the timestamp
-  merged_event.timestamp = base_event.timestamp
-  return merged_event
->>>>>>> 7f12387e
+    merged_actions = EventActions.model_validate(merged_actions_data)
+
+    # Create the new merged event
+    merged_event = Event(
+        invocation_id=Event.new_id(),
+        author=base_event.author,
+        branch=base_event.branch,
+        content=types.Content(role="user", parts=merged_parts),
+        actions=merged_actions,  # Optionally merge actions if required
+    )
+
+    # Use the base_event as the timestamp
+    merged_event.timestamp = base_event.timestamp
+    return merged_event
 
 
 def find_matching_function_call(
