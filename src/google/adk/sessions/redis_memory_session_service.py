# Copyright 2025 Google LLC
#
# Licensed under the Apache License, Version 2.0 (the "License");
# you may not use this file except in compliance with the License.
# You may obtain a copy of the License at
#
#     http://www.apache.org/licenses/LICENSE-2.0
#
# Unless required by applicable law or agreed to in writing, software
# distributed under the License is distributed on an "AS IS" BASIS,
# WITHOUT WARRANTIES OR CONDITIONS OF ANY KIND, either express or implied.
# See the License for the specific language governing permissions and
# limitations under the License.
from __future__ import annotations

import copy
import json
import logging
import time
from typing import Any
from typing import Optional
import uuid

import redis.asyncio as redis
from typing_extensions import override

from ..events.event import Event
from .base_session_service import BaseSessionService
from .base_session_service import GetSessionConfig
from .base_session_service import ListSessionsResponse
from .session import Session
from .state import State

<<<<<<< HEAD
logger = logging.getLogger("google_adk." + __name__)
=======
import base64

logger = logging.getLogger('google_adk.' + __name__)
>>>>>>> 9116633e

DEFAULT_EXPIRATION = 60 * 60  # 1 hour


def _json_serializer(obj):
<<<<<<< HEAD
  """Fallback serializer to handle non-JSON-compatible types."""
  import datetime
  from decimal import Decimal
  import math
  import uuid

  if isinstance(obj, set):
    return list(obj)
  if isinstance(obj, bytes):
    try:
      return obj.decode("utf-8")
    except Exception:
      return repr(obj)
  if isinstance(obj, (datetime.datetime, datetime.date)):
    return obj.isoformat()
  if isinstance(obj, uuid.UUID):
=======
    """Fallback serializer to handle non-JSON-compatible types."""
    import datetime
    import uuid
    import math
    from decimal import Decimal

    if isinstance(obj, set):
        return list(obj)
    if isinstance(obj, bytes):
        try:
            return base64.b64encode(obj).decode("ascii")
        except Exception:
            return repr(obj)
    if isinstance(obj, (datetime.datetime, datetime.date)):
        return obj.isoformat()
    if isinstance(obj, uuid.UUID):
        return str(obj)
    if isinstance(obj, Decimal):
        return float(obj)
    if isinstance(obj, float):
        if math.isnan(obj):
            return "NaN"
        if math.isinf(obj):
            return "Infinity" if obj > 0 else "-Infinity"
>>>>>>> 9116633e
    return str(obj)
  if isinstance(obj, Decimal):
    return float(obj)
  if isinstance(obj, float):
    if math.isnan(obj):
      return "NaN"
    if math.isinf(obj):
      return "Infinity" if obj > 0 else "-Infinity"
  return str(obj)

def _restore_bytes(obj):
    if isinstance(obj, dict):
        return {k: _restore_bytes(v) for k, v in obj.items()}
    elif isinstance(obj, list):
        return [_restore_bytes(v) for v in obj]
    elif isinstance(obj, str):
        try:
            # intenta decodificar base64
            data = base64.b64decode(obj, validate=True)
            return data
        except Exception:
            return obj
    return obj

class RedisMemorySessionService(BaseSessionService):
  """A Redis-backed implementation of the session service."""

  def __init__(
      self,
      host="localhost",
      port=6379,
      db=0,
      uri=None,
      expire=DEFAULT_EXPIRATION,
  ):
    self.host = host
    self.port = port
    self.db = db
    self.uri = uri
    self.expire = expire

    self.cache = (
        redis.Redis.from_url(uri)
        if uri
        else redis.Redis(host=host, port=port, db=db)
    )

  @override
  async def create_session(
      self,
      *,
      app_name: str,
      user_id: str,
      state: Optional[dict[str, Any]] = None,
      session_id: Optional[str] = None,
  ) -> Session:
    return await self._create_session_impl(
        app_name=app_name,
        user_id=user_id,
        state=state,
        session_id=session_id,
    )

  def create_session_sync(
      self,
      *,
      app_name: str,
      user_id: str,
      state: Optional[dict[str, Any]] = None,
      session_id: Optional[str] = None,
  ) -> Session:
    logger.warning("Deprecated. Please migrate to the async method.")
    import asyncio

    return asyncio.run(
        self._create_session_impl(
            app_name=app_name,
            user_id=user_id,
            state=state,
            session_id=session_id,
        )
    )

  async def _create_session_impl(
      self,
      *,
      app_name: str,
      user_id: str,
      state: Optional[dict[str, Any]] = None,
      session_id: Optional[str] = None,
  ) -> Session:
    session_id = (
        session_id.strip()
        if session_id and session_id.strip()
        else str(uuid.uuid4())
    )
    session = Session(
        app_name=app_name,
        user_id=user_id,
        id=session_id,
        state=state or {},
        last_update_time=time.time(),
    )

    sessions = await self._load_sessions(app_name, user_id)
    sessions[session_id] = session.to_dict()
    await self._save_sessions(app_name, user_id, sessions)

    copied_session = copy.deepcopy(session)
    return await self._merge_state(app_name, user_id, copied_session)

  @override
  async def get_session(
      self,
      *,
      app_name: str,
      user_id: str,
      session_id: str,
      config: Optional[GetSessionConfig] = None,
  ) -> Optional[Session]:
    return await self._get_session_impl(
        app_name=app_name,
        user_id=user_id,
        session_id=session_id,
        config=config,
    )

  def get_session_sync(
      self,
      *,
      app_name: str,
      user_id: str,
      session_id: str,
      config: Optional[GetSessionConfig] = None,
  ) -> Optional[Session]:
    logger.warning("Deprecated. Please migrate to the async method.")
    import asyncio

    return asyncio.run(
        self._get_session_impl(
            app_name=app_name,
            user_id=user_id,
            session_id=session_id,
            config=config,
        )
    )

  async def _get_session_impl(
      self,
      *,
      app_name: str,
      user_id: str,
      session_id: str,
      config: Optional[GetSessionConfig] = None,
  ) -> Optional[Session]:
    sessions = await self._load_sessions(app_name, user_id)
    if session_id not in sessions:
      return None

    session = Session.from_dict(sessions[session_id])
    copied_session = copy.deepcopy(session)

    if config:
      if config.num_recent_events:
        copied_session.events = copied_session.events[
            -config.num_recent_events :
        ]
      if config.after_timestamp:
        i = len(copied_session.events) - 1
        while i >= 0:
          if copied_session.events[i].timestamp < config.after_timestamp:
            break
          i -= 1
        if i >= 0:
          copied_session.events = copied_session.events[i + 1 :]

    return await self._merge_state(app_name, user_id, copied_session)

  @override
  async def list_sessions(
      self, *, app_name: str, user_id: str
  ) -> ListSessionsResponse:
    return await self._list_sessions_impl(app_name=app_name, user_id=user_id)

  def list_sessions_sync(
      self, *, app_name: str, user_id: str
  ) -> ListSessionsResponse:
    logger.warning("Deprecated. Please migrate to the async method.")
    import asyncio

    return asyncio.run(
        self._list_sessions_impl(app_name=app_name, user_id=user_id)
    )

  async def _list_sessions_impl(
      self, *, app_name: str, user_id: str
  ) -> ListSessionsResponse:
    sessions = await self._load_sessions(app_name, user_id)
    sessions_without_events = []

    for session_data in sessions.values():
      session = Session.from_dict(session_data)
      copied_session = copy.deepcopy(session)
      copied_session.events = []
      copied_session.state = {}
      sessions_without_events.append(copied_session)

    return ListSessionsResponse(sessions=sessions_without_events)

  @override
  async def delete_session(
      self, *, app_name: str, user_id: str, session_id: str
  ) -> None:
    await self._delete_session_impl(
        app_name=app_name, user_id=user_id, session_id=session_id
    )

  def delete_session_sync(
      self, *, app_name: str, user_id: str, session_id: str
  ) -> None:
    logger.warning("Deprecated. Please migrate to the async method.")
    import asyncio

    asyncio.run(
        self._delete_session_impl(
            app_name=app_name, user_id=user_id, session_id=session_id
        )
    )

  async def _delete_session_impl(
      self, *, app_name: str, user_id: str, session_id: str
  ) -> None:
    if (
        await self._get_session_impl(
            app_name=app_name, user_id=user_id, session_id=session_id
<<<<<<< HEAD
        )
        is None
    ):
      return

    sessions = await self._load_sessions(app_name, user_id)
    if session_id in sessions:
      del sessions[session_id]
      await self._save_sessions(app_name, user_id, sessions)

  @override
  async def append_event(self, session: Session, event: Event) -> Event:
    await super().append_event(session=session, event=event)
    session.last_update_time = event.timestamp

    if event.actions and event.actions.state_delta:
      for key, value in event.actions.state_delta.items():
        if key.startswith(State.APP_PREFIX):
          await self.cache.hset(
              f"{State.APP_PREFIX}{session.app_name}",
              key.removeprefix(State.APP_PREFIX),
              json.dumps(value),
          )
        if key.startswith(State.USER_PREFIX):
          await self.cache.hset(
              f"{State.USER_PREFIX}{session.app_name}:{session.user_id}",
              key.removeprefix(State.USER_PREFIX),
              json.dumps(value),
          )

    sessions = await self._load_sessions(session.app_name, session.user_id)
    sessions[session.id] = session.to_dict()
    await self._save_sessions(session.app_name, session.user_id, sessions)

    return event

  async def _merge_state(
      self, app_name: str, user_id: str, session: Session
  ) -> Session:
    app_state = await self.cache.hgetall(f"{State.APP_PREFIX}{app_name}")
    for k, v in app_state.items():
      session.state[State.APP_PREFIX + k.decode()] = json.loads(v.decode())

    user_state_key = f"{State.USER_PREFIX}{app_name}:{user_id}"
    user_state = await self.cache.hgetall(user_state_key)
    for k, v in user_state.items():
      session.state[State.USER_PREFIX + k.decode()] = json.loads(v.decode())

    return session

  async def _load_sessions(
      self, app_name: str, user_id: str
  ) -> dict[str, dict]:
    key = f"{State.APP_PREFIX}{app_name}:{user_id}"
    raw = await self.cache.get(key)
    if not raw:
      return {}
    return json.loads(raw.decode())

  async def _save_sessions(
      self, app_name: str, user_id: str, sessions: dict[str, Any]
  ):
    key = f"{State.APP_PREFIX}{app_name}:{user_id}"
    await self.cache.set(key, json.dumps(sessions, default=_json_serializer))
    await self.cache.expire(key, self.expire)
=======
        ))

    async def _delete_session_impl(
        self, *, app_name: str, user_id: str, session_id: str
    ) -> None:
        if (
            await self._get_session_impl(
                app_name=app_name, user_id=user_id, session_id=session_id
            )
            is None
        ):
            return

        sessions = await self._load_sessions(app_name, user_id)
        if session_id in sessions:
            del sessions[session_id]
            await self._save_sessions(app_name, user_id, sessions)

    @override
    async def append_event(self, session: Session, event: Event) -> Event:
        await super().append_event(session=session, event=event)
        session.last_update_time = event.timestamp

        if event.actions and event.actions.state_delta:
            for key, value in event.actions.state_delta.items():
                if key.startswith(State.APP_PREFIX):
                    await self.cache.hset(
                        f"{State.APP_PREFIX}{session.app_name}",
                        key.removeprefix(State.APP_PREFIX),
                        json.dumps(value),
                    )
                if key.startswith(State.USER_PREFIX):
                    await self.cache.hset(
                        f"{State.USER_PREFIX}{session.app_name}:{session.user_id}",
                        key.removeprefix(State.USER_PREFIX),
                        json.dumps(value),
                    )

        sessions = await self._load_sessions(session.app_name, session.user_id)
        sessions[session.id] = session.to_dict()
        await self._save_sessions(session.app_name, session.user_id, sessions)

        return event

    async def _merge_state(self, app_name: str, user_id: str, session: Session) -> Session:
        app_state = await self.cache.hgetall(f"{State.APP_PREFIX}{app_name}")
        for k, v in app_state.items():
            session.state[State.APP_PREFIX + k.decode()] = json.loads(v.decode())

        user_state_key = f"{State.USER_PREFIX}{app_name}:{user_id}"
        user_state = await self.cache.hgetall(user_state_key)
        for k, v in user_state.items():
            session.state[State.USER_PREFIX + k.decode()] = json.loads(v.decode())

        return session

    async def _load_sessions(self, app_name: str, user_id: str) -> dict[str, dict]:
        key = f"{State.APP_PREFIX}{app_name}:{user_id}"
        raw = await self.cache.get(key)
        if not raw:
            return {}
        raw_data = json.loads(raw.decode())
        return raw_data

    async def _save_sessions(self, app_name: str, user_id: str, sessions: dict[str, Any]):
        key = f"{State.APP_PREFIX}{app_name}:{user_id}"
        await self.cache.set(key, json.dumps(sessions, default=_json_serializer))
        await self.cache.expire(key, self.expire)
>>>>>>> 9116633e
<|MERGE_RESOLUTION|>--- conflicted
+++ resolved
@@ -31,41 +31,19 @@
 from .session import Session
 from .state import State
 
-<<<<<<< HEAD
-logger = logging.getLogger("google_adk." + __name__)
-=======
 import base64
 
 logger = logging.getLogger('google_adk.' + __name__)
->>>>>>> 9116633e
 
 DEFAULT_EXPIRATION = 60 * 60  # 1 hour
 
 
 def _json_serializer(obj):
-<<<<<<< HEAD
   """Fallback serializer to handle non-JSON-compatible types."""
   import datetime
   from decimal import Decimal
   import math
   import uuid
-
-  if isinstance(obj, set):
-    return list(obj)
-  if isinstance(obj, bytes):
-    try:
-      return obj.decode("utf-8")
-    except Exception:
-      return repr(obj)
-  if isinstance(obj, (datetime.datetime, datetime.date)):
-    return obj.isoformat()
-  if isinstance(obj, uuid.UUID):
-=======
-    """Fallback serializer to handle non-JSON-compatible types."""
-    import datetime
-    import uuid
-    import math
-    from decimal import Decimal
 
     if isinstance(obj, set):
         return list(obj)
@@ -85,16 +63,7 @@
             return "NaN"
         if math.isinf(obj):
             return "Infinity" if obj > 0 else "-Infinity"
->>>>>>> 9116633e
     return str(obj)
-  if isinstance(obj, Decimal):
-    return float(obj)
-  if isinstance(obj, float):
-    if math.isnan(obj):
-      return "NaN"
-    if math.isinf(obj):
-      return "Infinity" if obj > 0 else "-Infinity"
-  return str(obj)
 
 def _restore_bytes(obj):
     if isinstance(obj, dict):
@@ -321,7 +290,6 @@
     if (
         await self._get_session_impl(
             app_name=app_name, user_id=user_id, session_id=session_id
-<<<<<<< HEAD
         )
         is None
     ):
@@ -372,78 +340,6 @@
 
     return session
 
-  async def _load_sessions(
-      self, app_name: str, user_id: str
-  ) -> dict[str, dict]:
-    key = f"{State.APP_PREFIX}{app_name}:{user_id}"
-    raw = await self.cache.get(key)
-    if not raw:
-      return {}
-    return json.loads(raw.decode())
-
-  async def _save_sessions(
-      self, app_name: str, user_id: str, sessions: dict[str, Any]
-  ):
-    key = f"{State.APP_PREFIX}{app_name}:{user_id}"
-    await self.cache.set(key, json.dumps(sessions, default=_json_serializer))
-    await self.cache.expire(key, self.expire)
-=======
-        ))
-
-    async def _delete_session_impl(
-        self, *, app_name: str, user_id: str, session_id: str
-    ) -> None:
-        if (
-            await self._get_session_impl(
-                app_name=app_name, user_id=user_id, session_id=session_id
-            )
-            is None
-        ):
-            return
-
-        sessions = await self._load_sessions(app_name, user_id)
-        if session_id in sessions:
-            del sessions[session_id]
-            await self._save_sessions(app_name, user_id, sessions)
-
-    @override
-    async def append_event(self, session: Session, event: Event) -> Event:
-        await super().append_event(session=session, event=event)
-        session.last_update_time = event.timestamp
-
-        if event.actions and event.actions.state_delta:
-            for key, value in event.actions.state_delta.items():
-                if key.startswith(State.APP_PREFIX):
-                    await self.cache.hset(
-                        f"{State.APP_PREFIX}{session.app_name}",
-                        key.removeprefix(State.APP_PREFIX),
-                        json.dumps(value),
-                    )
-                if key.startswith(State.USER_PREFIX):
-                    await self.cache.hset(
-                        f"{State.USER_PREFIX}{session.app_name}:{session.user_id}",
-                        key.removeprefix(State.USER_PREFIX),
-                        json.dumps(value),
-                    )
-
-        sessions = await self._load_sessions(session.app_name, session.user_id)
-        sessions[session.id] = session.to_dict()
-        await self._save_sessions(session.app_name, session.user_id, sessions)
-
-        return event
-
-    async def _merge_state(self, app_name: str, user_id: str, session: Session) -> Session:
-        app_state = await self.cache.hgetall(f"{State.APP_PREFIX}{app_name}")
-        for k, v in app_state.items():
-            session.state[State.APP_PREFIX + k.decode()] = json.loads(v.decode())
-
-        user_state_key = f"{State.USER_PREFIX}{app_name}:{user_id}"
-        user_state = await self.cache.hgetall(user_state_key)
-        for k, v in user_state.items():
-            session.state[State.USER_PREFIX + k.decode()] = json.loads(v.decode())
-
-        return session
-
     async def _load_sessions(self, app_name: str, user_id: str) -> dict[str, dict]:
         key = f"{State.APP_PREFIX}{app_name}:{user_id}"
         raw = await self.cache.get(key)
@@ -452,8 +348,9 @@
         raw_data = json.loads(raw.decode())
         return raw_data
 
-    async def _save_sessions(self, app_name: str, user_id: str, sessions: dict[str, Any]):
-        key = f"{State.APP_PREFIX}{app_name}:{user_id}"
-        await self.cache.set(key, json.dumps(sessions, default=_json_serializer))
-        await self.cache.expire(key, self.expire)
->>>>>>> 9116633e
+  async def _save_sessions(
+      self, app_name: str, user_id: str, sessions: dict[str, Any]
+  ):
+    key = f"{State.APP_PREFIX}{app_name}:{user_id}"
+    await self.cache.set(key, json.dumps(sessions, default=_json_serializer))
+    await self.cache.expire(key, self.expire)